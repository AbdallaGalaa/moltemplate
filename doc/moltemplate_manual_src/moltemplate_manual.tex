\documentclass[11pt]{article}
%\documentclass[11pt,twocolumn,letterpaper]{article}
\setlength{\columnwidth}{8.6cm}
\setlength{\textheight}{23cm}
\setlength{\topmargin}{-0.8cm}
%\documentclass[11pt]{article}
\usepackage{textcomp}
\newcommand{\textapprox}{\raisebox{0.5ex}{\texttildelow}}
\usepackage{graphicx}
\usepackage{verbatim}
\usepackage{color}
\usepackage{url}
\usepackage{longtable}
\usepackage{hyperref}
%\usepackage{booktabs}
%\usepackage{amssymb,amsmath}
%\usepackage[dvips]{color, graphics, epsfig, graphicx}
\bibliographystyle{unsrt}
%\bibliographystyle{apsrev.bst}
%\topmargin 0mm 
%\textheight 220mm
%\textwidth 160mm
%\oddsidemargin 5mm
%\mathsurround 2pt

%\renewcommand{\textfraction}{0.10}
%\renewcommand{\topfraction}{0.85}
%\renewcommand{\bottomfraction}{0.65}
%\renewcommand{\floatpagefraction}{0.60}
%\renewcommand{\thetable}{\Roman{table}}

%\setcounter{figure}{7}
%\setcounter{table}{8}

\begin{document}

\author{
  Andrew Jewett, \\
  Jensen Lab (Caltech), Shea Lab (UCSB) \\
\includegraphics[height=0.3cm]{author_email.png}
}
\date \today


\title{Moltemplate Manual}



\maketitle

  %This manual (like moltemplate) is under development.

\tableofcontents

  %Additionally, several working examples of molecules created 
  %with moltemplate can be found in the ``examples/'' subdirectory 
  %(which is distributed with moltemplate).
  %These were created to supplement the moltemplate documentation.

\subsubsection*{Warning: This manual does not explain how to run ``active-matter'' simulations or use all-atom force fields.}
However numerous examples and README files are available to
demonstrate how to run these kinds of simulations.
Downloading these examples is \textit{highly recommended}.
(See section \ref{sec:installation}.)

\section{Introduction}



Moltemplate is a general molecule builder and force-field database system for LAMMPS.  A simple file format has been created to store molecule definitions and force-fields (the LAMMPS-template format, “LT”). 
LT files are templates containing \textit{all} of the text relevant to a particular molecule (including coordinates, bond-topology, angles, force-field parameters, constraints, groups and fixes).  Moltemplate can then duplicate the molecule, customize it, and use it as a building-block for constructing larger, more complex molecules.  (These molecules can be used to build even larger molecules.)  Once built, individual molecules and subunits can be customized (atoms and bonds, and subunits can be inserted, moved, deleted and/or replaced).

Popular force-fields such as AMBER GAFF and OPLS-AA have been converted into LT format, allowing users to quickly create molecules using moltemplate.  (With help, more popular force-fields can be converted.)  This way moltemplate users can build a molecule by specifying only a list of atoms in the molecule and the bonds connecting them.  End-users are not required to manually specify all of the force-field parameters.  However they still have the freedom to easily customize individual interactions when needed.
  %or generate all of its angle, dihedral, improper interactions manually.

Moltemplate is extremely flexible.  It supports all LAMMPS force-field styles and nearly all atom-styles (now and in the future).

  % OLD VERSION
  %Moltemplate is a cross-platform text-based molecule builder for LAMMPS. It is typically used for building coarse-grained toy molecular models. Moltemplate users have access to (nearly) all of the standard and non-standard (custom, user-created) force-field and features available in LAMMPS.
  %
  %\textit{(Although optimized for LAMMPS, moltemplate is a general text manipulation tool which, in principle, could be used to generate topology and force-field files for other simulation programs.  Please email \includegraphics[height=0.3cm]{author_email.png} if you want to attempt this.)}
  %
  %A file format has been created to store molecule definitions (the LAMMPS-template format, ``LT''). Typical ``.LT'' files contain atom coordinates, topology data (bonds), LAMMPS force-field data, and other LAMMPS settings (such as group definitions, fixes, and user-defined input files) for a type of molecule (or a molecular subunit).  Molecules can be copied, combined, and linked together to define new molecules. (These can be used to define larger molecules.)
  %%Unlimited levels of object composition, nesting, and inheritance are supported.)
  %Once built, individual molecules and subunits can be customized (atoms and bonds, and subunits can be moved, deleted and replaced).


Moltemplate requires the Bourne-shell, and a recent version of python (2.7 or 3.0 or higher), and can run on OS X, linux, or windows (if a suitable shell environment has been installed).  
\textbf{A substantial amount of memory is needed} to run moltemplate.
For example, building a system of 1000000 atoms typically requires 
between 3 and 12 GB of \textit{available} memory.
(This depends on the number of bonds, molecules, and angular interactions.
 See section \ref{sec:limitations} for details.)
%Memory requirements are discussed in section \ref{sec:limitations}.

  %Moltemplate is a text-manipulation tool for generating 
  %input files for molecular dynamics simulation programs.
  %Moltemplate has been optimized for constructing input files for LAMMPS.
     %from constituent parts.
  %Molecules are stored in a hierarchical, 
  %object-oriented, 
  %template-based file format (``.LT'').
  %   %using an object-oriented style 
  %   %which can mimic many popular molecular file formats.
  %  %such as PDB, amber TOP, Gromacs TOP, 
  %  %PSF files, and some limited xplor parameter files.
  %  %existing LAMMPS file formats. 
  %Typical ``.LT'' files contains LAMMPS force-field data, 
  %topology data, and other settings (such as fixes and groups) 
  %for any molecule or repeating subunit. 
  %These subunits can be combined together 
  %to build larger, more complicated systems.
  %With unlimited levels of nesting, object composition, and inheritance, 
  %these objects can be combined to build
  %elaborate heterogeneous molecular assemblies.


%  %%Moltemplate can also be used to automatically detect 
%  %%topological relationships between bonded atoms and determine 
%  %%(the parameters of) the forces between them accordingly.
%  %Moltemplate also extends basic LAMMPS functionality.
%  %It can also be used to automatically detect 
%  %bonded many-body interactions (such as dihedrals), 
%  %and programmed to determine (the parameters of) 
%  %the forces between them according to atom and bond type.
%  %This makes the LT-file format useful in general 
%  %for storing force-field parameters.
%
%LT files can also be used for storing force-fields 
%for molecules whose topology has not yet been determined. 
%Moltemplate automatically detects 
%  % topological relationships between bonded atoms and 
%bonded many-body interactions (such as dihedrals), 
%and can determine (the parameters of) 
%the forces between them according to atom and bond type. 
%Once a system's geometry and bonds have been specified, 
%a user can apply completely different force fields to the existing system 
%by loading a different LT file containing force-field parameters. 
%

\subsection{Converting \textit{LT files} to LAMMPS input/data files}
The moltemplate.sh program converts LT-files (which contain 
molecule definitions) into complete LAMMPS input-scripts and data-files:
\begin{verbatim}
moltemplate.sh -atomstyle "full" system.lt
\end{verbatim}
     or
\begin{verbatim}
moltemplate.sh -xyz coords.xyz -atomstyle "full" -vmd system.lt
\end{verbatim}
In the first example, the coordinates of the atoms in the 
system are built from commands inside the "system.lt" file.
In the second example coordinates for the atoms are read from an XYZ-file,
and then invokes VMD to visualize the system just created. 
(PDB-files and other coordinate formats are also supported.
Note: The "full" atom style was used in this example, but other
LAMMPS atom styles are supported, including hybrid styles.)

Either of these commands will construct a LAMMPS data file and a 
LAMMPS input script (and possibly one or more auxiliary input files),
which can be directly run in LAMMPS with minimal editing.


\subsection{Converting LAMMPS input/data files to \textit{LT files}}
Existing LAMMPS input/data files can be converted into 
  %lammps-template 
``.LT'' files using the ``ltemplify.py'' utility. 
(\textit{Some additional manual editing may be required. 
 See appendix \ref{sec:ltemplify}.})
  % Some manual editing of the resulting LT files may be required,
  % especially when exotic or many-body pair\_styles are used.)


%\subsection*{Strengths}
%Moltemplate is especially useful for defining new, exotic 
%coarse-grained molecular models natively from scratch.
%Molecules defined this way have access to (nearly)
%\textit{all} of the 
%  %extraordinary 
%  bewildering 
%menu of features and force-fields
%available in LAMMPS.  This includes custom LAMMPS features 
%created by end-users (now and probably in the future).
%
%   %The ``.LT'' file format is \textit{not} specific to LAMMPS and 
%   %can also be useful for generating other files which store molecular data.
%  %LT files are text templates.
%LT files are very flexible and can mimic almost any text file format 
%which uses simple numerical counters.
%End users can accommodate gradual changes in the LAMMPS input and data file 
%formats by altering their own molecule templates 
%as LAMMPS independently grows and evolves.

%\subsection*{Limitations}
%  %Little effort has yet been made to allow moltemplate.sh to read and write
%  %simulation files from other programs.
%Moltemplate.sh was \textit{not} designed to work seamlessly with 
%files from other simulation or visualization programs
%(although such functionality could be added). 
%Moltemplate.sh does not provide a quick or convenient way to perform an 
%all-atom simulation of proteins or nucleic-acids in an box of water 
%(for example). 
%Moltemplate has only limited support for generating molecular geometry
%and it does not have a graphical interface. 
%For these tasks, external utilities are very helpful.

\subsection*{Additional tools}
The VMD topotools plugin \cite{topotools} is useful for 
converting PDB files into LAMMPS format.  These files can then
be converted to ``LT'' format using the ``ltemplify.py'' utility.
VMD \cite{VMD} and topotools are also useful for visualizing 
the data files created by moltemplate.sh
(See section \ref{sec:vmd_topotools}.)
  %Documentation for doing this is included 
  %in the \textit{online examples} discussed below.

  %Pizza.py \cite{pizzapy}, has a utility for building 1-bead polymer melts.

The PACKMOL \cite{packmol} program is useful for generating 
coordinates of dense heterogeneous mixtures of molecules,
which can be read by moltemplate.
(The VMD ``solvate'' plugin may also be helpful.)
  %There are many other utilities, 
    %graphical modeling programs, 
    %and numerous scripts (which are in various stages of maintenance) 
  %which may be useful for file format conversion, and
  %pre-and-post processing and analysis.
  %Many other tools exist (not covered here) which can convert file formats 
  %used by other molecular dynamics software programs into LAMMPS format.

\subsection*{Examples}

  %When using ``moltemplate.sh'' it does not hurt to have 
  %a modest familiarity LAMMPS and it's file formats,
  %because this mirrors the ``.LT'' file format described here.

%This manual assumes users have some basic familiarity with LAMMPS.
%This manual explains in detail how to use moltemplate.sh to build LAMMPS 
%files from scratch,
%but it does not discuss how to run LAMMPS
%or how to visualize the results.
%provides only a very brief overview 
%of how to run simple simulations in LAMMPS
%(see sections \ref{sec:spce_example} and \ref{sec:run}),
%and it does not discuss how to visualize or analyze LAMMPS
%simulation trajectories.


This manual explains in detail how to use moltemplate.sh to build LAMMPS 
files from scratch.  
You will also need to learn how to \textit{run} 
LAMMPS and visualize your results.
%(see sections \ref{sec:spce_example} and \ref{sec:run}),
%It is not a comprehensive reference for using LAMMPS.
%For users who are not familiar with LAMMPS, 
Section \ref{sec:tutorial} contains a brief tutorial
which explains how to build a box of water using moltemplate and 
visualize initial conformation, run LAMMPS, and then visualize the trajectory. 
Several complete working examples (with images and readme files)
which can be downloaded and modified are available online at:
\url{http://moltemplate.org/visual_examples.html}
A more comprehensive list of examples is included in
the ``examples/'' subdirectory distributed with moltemplate.  
%The official LAMMPS examples and user manual
%are also a valuable reference.
These examples are a good starting point for learning LAMMPS and moltemplate.


\subsection*{License}
Moltemplate.sh is publicly available at \url{http://moltemplate.org} 
under the terms of the open-source 3-clause BSD license.
\url{http://www.opensource.org/licenses/BSD-3-Clause}







%  \subsubsection*{Using ``lttree.py'' instead of ``moltemplate.sh''}
%  The format of an ``.LT'' file closely mimics the syntax in 
%  current LAMMPS data and input script files (as of early 2013).
%  However LAMMPS file formats are constantly changing
%  as users add their own custom features to LAMMPS. 
%  (In addition, there are some currently known limitations of 
%  moltemplate.sh, which are discussed in section \ref{sec:limitations}.)
%    %However this file format must be flexible enough 
%    %to handle potentially radical syntax changes in the future.
%    %End users who add new features to LAMMPS may also modify the syntax 
%    %of these input files, and will likely introduce new file formats.
%  Consequently, we also provide several simple python scripts: 
%    %(which should remain useful when/if moltemplate.sh breaks)
%  ``ttree.py'', ``lttree.py'', and ``nbody\_by\_type.py''. 
%    %\begin{list}
%    %\item 
%    %``ttree.py'', is a general text manipulation 
%    %tool which prints out the text contained in the 
%    %``write()'' and ``write\_once()'', commands in an LT file, 
%    %and substitutes numerical values into the \$ and \@ variables
%    %contained inside.
%    %\item 
%    %``lttree.py'' is a variant of ``ttree.py''
%    %  %understand LAMMPS atom\_style syntax and 
%    %which also generates atomic coordinates.
%    %(It process the ``.move()'' and ``.rot()'' commands.)
%    %\item 
%    %``nbody\_by\_type.py'' is a utility which generates 
%    %many-body bonded interactions between atoms automatically, 
%    %according to the atom and bond type.
%    %(It processes the ``Data Angles By Type'', 
%    %``Data Dihedrals By Type'', and ``Data Impropers By Type'' sections.)
%    %\end{list}
%  The ``ttree.py'' program is a general text manipulation tool which 
%  should continue to work in the distant future, 
%  even if the LAMMPS syntax changes radically, and ``moltemplate.sh'' breaks. 
%  (``ttree.py'' is nearly identical to and supports all the 
%  command line options used by ``moltemplate.sh'', 
%  with the exception of ``-pdb'', ``-xyz'', and ``-raw''.)
%    %However this tool is intentionally simple and ignorant about LAMMPS. 
%    %This allows programmers to add features to LAMMPS without ever
%    %breaking the ``.LT'' file format.
%      %(although you may have to sacrifice some convenience
%      %that using moltemplate.sh provides).
%  A tutorial for using these programs
%  is provided in appendix \ref{sec:ttree}.




\section{Installation}
\label{sec:installation}

There are two ways to install moltemplate:

\subsubsection*{Installation Method 1 (pip)}

\textit{If you are familiar with pip}, you can install
moltemplate by typing following command in the terminal/shell:
  %from within outermost directory:
\begin{verbatim}
pip install moltemplate
\end{verbatim}
%\textit{In order for this to work, this directory should contain a file named ``\textbf{setup.py}''.}  (If no such file exists, then either proceed to ``Installation Method 2'' below, or download a newer version of moltemplate.)
If you receive an error regarding permissions, then run pip this way instead:
\begin{verbatim}
pip install moltemplate --user
\end{verbatim}
Make sure that your default pip install bin directory is in your PATH.  (This is usually something like \textapprox/.local/bin/ or \textapprox/anaconda3/bin/.  If you have installed anaconda, your PATH should have been updated for you automatically.)  Later, you can uninstall moltemplate using:
\begin{verbatim}
pip uninstall moltemplate
\end{verbatim}

\textit{Note: There are is a large variety of detailed moltemplate examples
which will be omitted if you install moltemplate this way.
\textbf{Downloading the examples is strongly recommended.}}
You can do this either by using git:
\begin{verbatim}
git clone https://github.com/jewettaij/moltemplate ~/moltemplate
\end{verbatim}
or by visiting the \url{http://www.moltemplate.org} web site.
They will be in the ``examples'' subdirectory.)

\textit{If you run into difficulty with pip}, then try installing
moltemplate into a temporary virtual environment
by installing ``virtualenv'',
%downloading moltemplate (to ``\textapprox/moltemplate'' in the example below),
and running these commands:
\begin{verbatim}
mkdir ~/moltemplate_v
cd ~/moltemplate_v
virtualenv venv
source venv/bin/activate
pip install moltemplate
   #(now do something useful with moltemplate...)
\end{verbatim}
You will have to ``run source \textapprox/moltemplate\_v/venv/bin/activate'' beforehand whenver you want to run moltemplate again.  If all this fails, then try installing moltemplate by manually updating your \$PATH environment variable.  Instructions for doing that are included below.


\subsubsection*{Installation Method 2}

Alternatively, you can download the moltemplate files and edit your
PATH variable manually to include
the subdirectory where the moltemplate.sh script is located 
(typically ``\textapprox/moltemplate/moltemplate/scripts/''), as well as
the directory containing the most of the python scripts
(``\textapprox/moltemplate/moltemplate/'').

\subsection*{Obtaining Moltemplate}
The most up-to-date version of moltemplate can be downloaded using git.
\begin{verbatim}
git clone https://github.com/jewettaij/moltemplate ~/moltemplate
\end{verbatim}
Later, you can update to the latest version of moltemplate using:
\begin{verbatim}
git pull
\end{verbatim}
Alternatively, you can also download moltemplate as a .tar.gz archive from
\url{http://www.moltemplate.org}
and can unpack it using:
\begin{verbatim}
tar -xzvf moltemplate_2017-8-22.tar.gz
\end{verbatim}
(The date will vary from version to version.)
Somewhat older versions of moltemplate are also bundled with the LAMMPS 
source code and are located in the \textit{``tools''} subdirectory.


If you use the \textbf{bash} shell, typically you would edit your 
\mbox{$\sim$/.bash\_profile}, 
\mbox{$\sim$/.bashrc}, or 
\mbox{$\sim$/.profile} files
and append the following lines:
\begin{verbatim}
export PATH="$PATH:$HOME/moltemplate/moltemplate"
export PATH="$PATH:$HOME/moltemplate/moltemplate/scripts"
\end{verbatim}
If instead you use the \textbf{tcsh} shell, typically you would edit your 
\mbox{$\sim$/.login}, 
\mbox{$\sim$/.cshrc}, or 
\mbox{$\sim$/.tcshrc} files 
and append the following lines:
\begin{verbatim}
setenv PATH "$PATH:$HOME/moltemplate/moltemplate"
setenv PATH "$PATH:$HOME/moltemplate/moltemplate/scripts"
\end{verbatim}



\textit{Note: You may need to log out and then 
log back in again for the changes to take effect.}


\subsubsection*{WINDOWS installation suggestions}

You can install both moltemplate and LAMMPS in windows, but you will first need to install the BASH shell environment on your computer.  If you are using Windows 10 or later, try installing the "Windows Subsystem for Linux (WSL)"
\url{https://solarianprogrammer.com/2017/04/15/install-wsl-windows-subsystem-for-linux/}
For more details, see the WSL FAQ:
\url{https://msdn.microsoft.com/en-us/commandline/wsl/faq}
If you are using an older version of windows, try following the tutorial written by Yanqing Fu instead:
\url{https://sourceforge.net/p/lammps/mailman/message/32599824/}

To use LAMMPS and moltemplate, You will also need to install (and learn how to use) a text editor.  (Word, Wordpad, and Notepad will not work.)  Popular free text editors which you can safely install and run from within the WSL terminal include: nano, ne, emacs, vim, and jove.  (Unfortunately, as of 2017-5-17, graphical unix-friendly text editors such as Atom, VSCode, Notepad++, and sublime won't work with WSL, and may cause file system corruption.  Avoid these editors for now. (\url{https://www.reddit.com/r/bashonubuntuonwindows/comments/6bu1d1/since_we_shouldnt_edit_files_stored_in_wsl_with/})


\pagebreak
\section{Quick reference \textit{(skip on first reading)}}

\section*{
\textit{Note: New users should skip to section \ref{sec:tutorial}}
}


\subsection{Moltemplate commands}

%\begin{table}
\begin{longtable}[h]{l|p{9cm}}
\textbf{command} & \textbf{meaning}
\\
\hline
\hline
\begin{tabular}[t]{l}
\\
\textit{MolType} \textbf{\{} \\
\\
\hspace{0.35cm} \textit{content} ... \\
\\
\textbf{\}} \\
\end{tabular}
& 
Define a new type of molecule (or namespace) named \textit{MolType}.
The text enclosed in curly brackets (\textit{content})
typically contains multiple write(), write\_once()
commands to define Atoms, Bonds, Angles, Coeffs, etc...
\textit{(If that molecule type exists already, 
then this will append additional \textbf{content} to its definition.)}
\textbf{new} and \textbf{delete} commands can be used 
to create or delete molecular subunits \textit{within} this molecule.
(See the \textit{SPCE}, \textit{Monomer}, and \textit{Butane} 
 molecules, and the \textit{TraPPE} namespace 
 defined in sections \ref{sec:spce_example}, \ref{sec:2bead},
 \ref{sec:inheritance}, \& \ref{sec:trappe}.
\\
\hline
\textit{mol\_name} = \textbf{new} \textit{MolType} &
Create (instantiate) a copy of a molecule of type \textit{MolType}
and name it \textit{mol\_name}.
(See section \ref{sec:spce_example}.)
\\
\hline
\textit{mol\_name} = \textbf{new} \textit{MolType}.\textit{xform()} &
Create a copy of a molecule and
apply coordinate transformation \textit{xform()} to its coordinates.
(See sections \ref{sec:coords_intro} and \ref{sec:xforms_table}.)
\\
\hline
\textit{molecules} = 
  \textbf{new} \textit{MolType} [\textit{N}].\textit{xform()}&
Create \textit{N} copies of a molecule of type \textit{MolType}
and name them 
\textit{molecules[0]}, \textit{molecules[1]}, \textit{molecules[2]}...
Coordinates in each successive copy are cumulatively transformed 
according to \textit{xform()}.
(See sections \ref{sec:coords_intro}, \ref{sec:arrays+xform}
and \ref{sec:xforms_table}.)
Multidimensional arrays are also allowed.
(See section \ref{sec:multidimensional_arrays}.)
\\
\hline
\begin{tabular}[t]{l}
\textit{molecules} = \textbf{new} \textit{MolType.xform1()}
\\
\hspace{3.7cm}            \textbf{[\textit{N}]}.\textit{xform2()}
\\
\end{tabular}
&
Apply coordinate transformations (\mbox{\textit{xform1()}}
to \mbox{\textit{MolType}}, before making \textit{N} copies
of it while cumulatively applying \mbox{\textit{xform2()}}.
(See section \ref{sec:xform+arrays+xform} and \ref{sec:xform_order}.)
\\
\hline
\begin{tabular}[t]{l}
\textit{molecules} = \textbf{new} 
\\
    \hspace{0.6cm} \textbf{random}([\textit{M1.xf1()}, 
\\
    \hspace{2.3cm}                  \textit{M2.xf2()},
\\
    \hspace{2.3cm}                  \textit{M3.xf2()},...],
\\
    \hspace{2.25cm}        [$p_1$, $p_2$, $p_3$,...],
\\
    \hspace{2.25cm}         \textit{seed})
\\
    \hspace{0.6cm}    \textbf{[\textit{N}]}.\textit{xform()}
\end{tabular}
&
Generate an array of \textit{N} molecules randomly selected from 
\mbox{\textit{M1,M2,M3,...}}
with probabilities \mbox{$p_1, p_2, p_3$...},
using (optional) initial coordinate transformations
\textit{xf1(), xf2(), xf3, ...}, and applying transformation \textit{xform()}
cumulatively thereafter.
This also works with multidimensional arrays.
\textbf{You can directly specify the number of each type of molecule}
by replacing the list of probabilities \mbox{$[p_1, p_2, p_3\ldots]$}, 
with a list of integers \mbox{$[n_1, n_2, n_3\ldots]$}.
(See sections \ref{sec:random_arrays} and \ref{sec:random_advanced}.)
\\
\hline
\textit{NewMol} = \textit{OldMol} &
Create a new molecule \textbf{type} based on an existing molecule type.
Additional atoms (or bonds, etc...) can be added later to the new molecule 
using \mbox{NewMol \{\textit{more\ content}...\}}.  
(See section \ref{sec:molecule_customization}.)
\\
\hline
\textit{NewMol} = \textit{OldMol}.\textit{xform()}
&
Create a new molecule \textbf{type} based on an existing molecule type,
and apply coordinate transformation \textit{xform()} to it.
(See section \ref{sec:molecule_customization}.)
 % \textit{This feature is experimental as of 2012-9-28}.)
\\
\hline
  %\textit{NewMol} \textbf{inherits} \textit{Mol1} \textit{Mol2} \mbox{\{...\}} &
\begin{tabular}[t]{l}
\textit{NewMol} \textbf{inherits} \textit{Mol1} \textit{Mol2} ... \{ \\
\\
\hspace{0.35cm} \textit{additional content} ... \\
\\
\} \\
\end{tabular}
&
Create a new molecule \textbf{type} based on multiple existing molecule types.
Atom types, bond types, angle types (etc) which are defined in
\textit{Mol1}, or \textit{Mol2}, ... are available inside the
new molecule.
\textit{Additional content} 
(including more \textit{write()} or \textit{write\_once()}
or \textit{new} commands)
follows within the curly brackets.
(See sections \ref{sec:inheritance_intro},
\ref{sec:inheritance}, and \ref{sec:multiple_inheritance})
\\
\hline
\textit{MolType}.\textit{xform()}
&
Apply the coordinate transform \textit{xform()} to the coordinates 
of the atoms in all molecules of type \textit{MolType}.
(See section \ref{sec:molecule_customization}.)
 % \textit{This feature is experimental as of 2012-9-28}.)
\\
\hline
\textit{molecule}.\textit{xform()}
&
Apply the coordinate transform \textit{xform()} 
to the coordinates in \textit{molecule}.
(Here \textit{molecule} refers to a specific instance or copy of
 a particular molecule type.
See sections \ref{sec:custom_xform} and \ref{sec:coords_intro}.)
\\
\hline
\textit{molecules}[\textit{range}].\textit{xform()}
&
Apply the coordinate transform \textit{xform()} 
to the coordinates of molecules specified by
\mbox{\textit{molecule}[\textit{range}]}.
(This also works for multidimensional arrays.
See sections \ref{sec:array_wildcards_intro} and \ref{sec:custom_xform}.)
\\
\hline
\textbf{delete} \textit{molecule}
&
Delete the \textit{molecule} instance.
(This command can appear inside a molecule's definition 
 to delete a specific molecular subunit within a molecule.  In that case,
 it will be carried out in every copy of that molecule type.
 \textbf{delete} can also be used to delete specific
 atoms, bonds, angles, dihedrals, and improper interactions.)
See section \ref{sec:delete}.
\\
\hline
\textbf{delete} \textit{molecules}[\textit{range}]
&
Delete a range of molecules specified by 
\mbox{\textit{molecule}[\textit{range}]}.
(This also works for multidimensional arrays.
 See sections \ref{sec:delete} and \ref{sec:delete_holes}.)
\\
\hline
  %\mbox{write\_once}('\textit{file}') \mbox{$\{$\textit{text}\ldots$\}$} & 
\begin{tabular}[t]{l}
\textbf{write\_once}('\textit{file}') \{ \\
\hspace{0.35cm} \textit{text} ... \\
\} \\
\end{tabular} &
Write the text enclosed in curly brackets \mbox{$\{\ldots\}$}
to file \mbox{$file$}. 
The \textit{text} can contain @variables which are replaced by integers.
(See sections \ref{sec:write} and \ref{sec:variables}.)
\\
\hline
  %\textit{write}('file') \mbox{$\{text\ldots{}\}$} & 
\begin{tabular}[t]{l}
\textbf{write}('\textit{file}') $\{$ \\
\hspace{0.35cm} \textit{text} ... \\
$\}$ \\
\end{tabular} &
Write the text enclosed in curly brackets \mbox{$\{\ldots\}$}
to file \textit{file}.
\textit{This is done every time a new copy of this molecule is 
created using the ``new'' command.}
The \textit{text} can contain either @variables or \$variables
which will be replaced by integers.
(See sections \ref{sec:write} and \ref{sec:variables}.)
\\
\hline
\multicolumn{2}{p{16.5cm}} {
Note: \textit{file} names beginning with ``Data '' or ``In ''
(such as ``Data Atoms'' or ``In Settings'') are inserted
into the relevant section of the LAMMPS data file or input script.
(See section \ref{sec:DataIn}.)
}
\\
\hline
\textbf{include} \textit{file}
&
Insert the contents of file \textit{file} here. (Quotes optional.)
\\
\hline
\textbf{import} \textit{file}
&
Insert the contents of file \textit{file} here,
preventing circular inclusions.
\textit{(recommended)}
\\
\hline
\textbf{using namespace} \textit{X}
&
This enables you to refer to any of the molecule types,
defined within a \textbf{namespace} object (\textit{X} in this example),
\textit{without} needing to refer to these objects by their full path.
  %(Unfortunately, atom types, or bond, angle, dihedral, or improper types
  %must still be referred to explicitly, by their full path.)
  %%(``Namespace objects'' are moltemplate objects containing 
  %% only molecule definitions.)
(This does not work for atom types.
See section \ref{sec:using_namespaces}.)
\\
\hline
\begin{tabular}[t]{l}
\textbf{category} \textit{\$catname}($i_0$, $\Delta$)
\\
or \\
\textbf{category} \textit{@catname}($i_0$, $\Delta$)
\\
\end{tabular}
&
Create a new variable category.
See section \ref{sec:custom_categories} for details.
  %(Note: The round parenthesis containing the starting value, $i_0$, 
  %       and the counter increment, $\Delta$, can be omitted.)
\\
\hline
create\_var \{ \textit{variable} \} &
Create a variable specific to this molecule object. 
(Typically this is used to create molecule-ID numbers, 
for a molecule built from smaller components.
See section \ref{sec:2beadPeptide}.)
\\
\hline
replace \{ \textit{oldvariable} \textit{newvariable} \} &
Allow alternate names for the same variable.  This replaces all instances of \textit{oldvariable} with \textit{newvariable}.  Both variable names must have a ``@'' prefix.  This is typically used to reduce the length of long variables, for example to allow the shorthand ``@atom:C2'' to refer to ``@atom:C2\_bC2\_aC\_dC\_iC''
\\
\hline
 \textbf{\#}\textit{commented text} & 
All text following a ``\#'' character is treated as a comment and ignored.
\end{longtable}

%\caption{List of moltemplate commands}
%\label{tab:commands}
%\end{table}



%\pagebreak
\subsection{Common \$ and @ variables}

(See section \ref{sec:variables} for details.) \\
\begin{tabular}[h]{l|p{11cm}}
\textbf{variable type} & \textbf{meaning}
\\
\hline
\hline
\$atom:\textit{name}  &
A unique ID number assigned to atom \textit{name} in this molecule. 
(Note: The \textit{:name} suffix can be omitted if the molecule
in which this variable appears only contains a single atom.)
%(This number is unique even if there are multiple copies of this molecule.)
\\
\hline
@atom:\textit{type}   & 
A number which indicates an atom's \textit{type}
               (typically used to lookup pair interactions.)
\\
\hline
\$bond:\textit{name}  & 
A unique ID number assigned to bond \textit{name}
(Note: The \textit{:name} suffix can be omitted if the molecule
in which this variable appears only contains a single bond.)
\\
\hline
@bond:\textit{type}   & 
A number which indicates a bond's \textit{type}
\\
\hline
\$angle:\textit{name}  & 
A unique ID number assigned to angle \textit{name}
(Note: The \textit{:name} suffix can be omitted if the molecule
in which this variable appears only contains a single angle interaction.)
\\
\hline
@angle:\textit{type}   & 
A number which indicates an angle's \textit{type}
\\
\hline
\$dihedral:\textit{name} & 
A unique ID number assigned to dihedral \textit{name}
(Note: The \textit{:name} suffix can be omitted if the molecule in which 
this variable appears only contains a single dihedral-angle interaction.)
\\
\hline
@dihedral:\textit{type}  & 
A number which indicates a dihedral's \textit{type}
\\
\hline
\$improper:\textit{name}  & 
A unique ID number assigned to improper \textit{name}
(Note: The \textit{:name} suffix can be omitted if the molecule in which 
this variable appears only contains a single improper interaction.)
\\
\hline
@improper:\textit{type}   & 
A number which indicates an improper's \textit{type}
\\
\hline
\$\textit{mol} \hspace{0.2cm} or \hspace{0.2cm} \$\textit{mol:.} & 
This variable refers to the ID number of \textit{this} molecule object.
(See section \ref{sec:spce_example}.
Note: \mbox{\textit{``\$mol''}} is shorthand for \mbox{\textit{``\$mol:.''}})
\\
\hline
\$\textit{mol:}... & 
The ID number assigned to the molecule to which this object belongs
(if applicable).
See sections \ref{sec:2beadPeptide}, 
\ref{sec:ellipsis_mol},
%\ref{sec:paths},
and appendix \ref{sec:adv_variable_syntax}.
\\
\hline
\hline
\multicolumn{2}{p{16.5cm}} {
%Variable operations
\textit{The numbers assigned to each variable are saved in the \textbf{output\_ttree/ttree\_assignments.txt} file}
%See section \ref{sec:output_ttree}.
}
\\
\hline
\hline
\multicolumn{2}{l} {
%Variable operations
\quad \textit{\textbf{Advanced variable usage}}
}
\\
\hline
\textit{\$category}:\textbf{query}()
&
Query the current value of the counter in this \textit{\$category}
without incrementing it.
(The ``\textit{\$category}'' is usually either \textit{\$atom}, \textit{\$bond}, \textit{\$angle}, \textit{\$dihedral}, \textit{\$improper}, or \textit{\$mol}.)
This is useful for counting the number of 
atoms, bonds, angles, molecules, etc... created so far.
\\
\hline
\textit{@category}:\textbf{query}()
&
Query the current value of the counter in this \textit{@category} 
without incrementing it.
(The ``\textit{@category}'' is usually either \textit{@atom}, \textit{@bond}, \textit{@angle}, \textit{@dihedral}, or \textit{@improper}.)
This is useful for counting the number of 
atom types, bond types, angle types, etc... declared so far.)
\\
\hline
\begin{tabular}[t]{l}
\textit{@\textbf{\{}category:variable\textbf{\}}} \ or \\
\textit{\$\textbf{\{}category:variable\textbf{\}}} \\
\end{tabular}
&
%Counter variables in a template need not be separated by whitespace, 
%%and variable names may also contain spaces and other non-standard characters.
%In these cases, variables can be enclosed 
%in curly-brackets \textit{\textbf{\{\}}}.
Curly-brackets, \textit{\textbf{\{\}}}, are used to refer to variables
with non-standard delimiters or whitespace characters.
(See section \ref{sec:vardetails}.)
\\
\hline
\begin{tabular}[t]{l}
@\{category:\textit{type}.rjust(n)\} \ or \\
@\{category:\textit{type}.ljust(n)\} \ or \\
\$\{category:\textit{name}.rjust(n)\} \ or \\
\$\{category:\textit{name}.ljust(n)\}
\end{tabular}
& 
Print the counter variable in a right-justified or a left-justified text-field 
of fixed width $n$ characters.
(This is useful for generating text files which require fixed-width columns.)
\\
\hline
\end{tabular}

%\vspace{0.5cm}





\subsection{Coordinate transformations}
\label{sec:xforms_table}

(See sections \ref{sec:coords_intro}) and \ref{sec:arrays+xform}) for details.)
\\
\\
%\begin{table}
\begin{tabular}[h]{l|p{10cm}}
\textbf{suffix} & \textbf{meaning}
\\
\hline
\hline
\textit{.move(x,y,z)} & 
 Add numbers \mbox{\textit{(x,y,z)}} to the coordinates of every atom
\\
\hline
 \textit{.rot($\theta,x,y,z$)} &
 Rotate atom coordinates 
 by angle $\theta$ around axis \mbox{\textit{(x,y,z)}}
 passing through the origin. 
 (Dipole directions are also rotated.)
\\
\hline
\textit{.rot($\theta,x,y,z,x_0,y_0,z_0$)} &
 Rotate atom coordinates
 by angle $\theta$ around axis pointing in the direction 
 \mbox{\textit{(x,y,z)}},
 passing through the point \mbox{$(x_0,y_0,z_0)$}. 
 (This point will be a \textit{fixed point}.)
\\
\hline
 \textit{.rotvv($v_{1x},v_{1y},v_{1z},v_{2x},v_{2y},v_{2z}$)} &
 Rotate atom coordinates 
 with an angle which rotates the vector $\mathbf{v}_1$ to $\mathbf{v}_2$
 (around an axis perpendicular to both $\mathbf{v}_1$ and $\mathbf{v}_2$).
  %$(v_{1x},v_{1y},v_{1z})$ to $(v_{2x},v_{2y},v_{2z})$
 If you supply 3 additional numbers $x_0,y_0,z_0$, the axis of rotation
 will pass through this location.
\\
\hline
\textit{.scale(ratio)}    & 
Multiply all atomic coordinates by \textit{ratio}.
\textit{(\textbf{Important:} The scale() command does not update force-field 
parameters such as atomic radii or bond-lengths. Dipole magnitudes are affected.)}
\\
\hline
\textit{.scale($x_r,y_r,z_r$)} & 
Multiply \mbox{\textit{x, y, z}} coordinates by 
\mbox{$x_r, y_r, z_r$}, respectively
\\
\hline
\begin{tabular}[t]{l}
\textit{.scale(ratio,$x_0,y_0,z_0$)} \ or \\
\textit{.scale($x_r,y_r,z_r,x_0,y_0,z_0$)} \\
\end{tabular}
&
You can supply 3 optional additional arguments 
\mbox{$x_0,y_0,z_0$} which specify the point around which
you want the scaling to occur.
(This point will be a \textit{fixed point}.
 Of omitted, the origin is used.)
\\
\hline
\multicolumn{2}{c} {
\textbf{
\textit{Note:}
Multiple transformations can be chained together into a compound operation.}
}
\\
\multicolumn{2}{c} {
(For example: \mbox{``$.scale(2.0).rotate(45.2,1,0,0).move(25.0,0,0)$''})
}
\\
\multicolumn{2}{c} {
These are evaluated from left-to-right.
(See section \ref{sec:arrays+xform}.)
}
\\
\hline
\begin{tabular}[t]{l}
  \\
\textit{push}(rot(152.3,0.79,0.43,-0.52))  \\
%  \textit{push}(move(0.0,34.1,-8.7))  \\
monomer1 = new Monomer \\
%  pop()
%  \textit{push}(rotvv(-0.01,0.96,-0.3,0,0.2,-0.98))  \\
\textit{push}(move(0.01,35.3,-10.1))  \\
monomer2 = new Monomer \\
%  \textit{pop } \\
\textit{pop}() \\
\textit{pop}() \\
\end{tabular}
&
Coordinate transformations introduced using the \textit{push()} command are applied to molecules instantiated later (using the \textit{new}) command, and remain in effect until they are removed using the \textit{pop()} command.  (And transformations appearing in arrays accumulate as well, but do not need to be removed with \textit{pop()}.)
%The \textit{push()} and \textit{pop()} commands allow the user to control exactly how coordinate transformations accumulate. The \textit{pop()} command undoes the transformations introduced in the most recent \textit{push()} command.
In this example, the first transformation, ``rot()'', is applied to both ``monomer1'' and ``monomer2''.  The last transformation, ``move()'', is applied after ``rot()'' and only acts on ``monomer2''.
\\
\hline
\end{tabular}
%\caption{Coordinate Transformation Commands}
%\label{tab:transformation_commands}
%\end{table}




\subsection{moltemplate.sh command line arguments:}
\label{sec:args_table}
%\begin{table}
\begin{tabular}[h]{l|p{10cm}}
\textbf{argument} & \textbf{meaning}
\\
\hline
\hline
-atomstyle \textit{style}
&
Inform moltemplate which atom\_style you are using.
(\textit{style} is "full" by default).
Other styles like "molecular" or "hybrid full dipole" are supported.
For custom atom styles, you can also specify the list of column 
names manually.  For example:
\textbf{-atomstyle "molid x y z atomid atomtype mux muy muz"}
Atom styles should be enclosed in quotes (").
\\
\hline
-raw coords.raw
& 
Read all of the atomic coordinates from an external RAW file.
(RAW files are simple 3-column ASCII files contain X Y Z coordinates
 for every atom, separated by spaces.)
\\
\hline
-xyz coords.xyz
& 
Read all of the atomic coordinates from an external XYZ file 
(XYZ files are 4-column ascii files in ATOMTYPE X Y Z format. 
 The first column, ATOMTYPE, is skipped. 
 The first line should contain the number of atoms. 
 The second line is skipped. See section \ref{sec:coords_intro}.)
\\
\hline
-pdb coords.pdb
& 
Read all of the atomic coordinates from an external PDB file
(Periodic boundary conditions are also read, if present.
 Atoms are sorted by the chainID, resID, insertCode, and atomID
 fields on every line beginning with ``ATOM'' or ``HETATM''.
 This order must match the order that the atoms appear in the data file.
 See section \ref{sec:coords_intro}.)
\\
\hline
-a '\textit{variable} \textit{value}'
& 
Assign \textit{variable} to \textit{value}.
(The \textit{variable} should begin with either a @ character 
 or a \$ character.  
 Single-quotes and a space separator are required.
 See appendix \ref{sec:manual_assignment}.)
\\
\hline
-a bindings\_file'
& 
The variables in column 1 of 
\textit{bindings\_file} 
(which is a text file) 
will be assigned to 
the values in column 2 of that file.
(This is useful when there are many variable assignments to make.
See appendix \ref{sec:manual_assignment}.)
% \$-variables should \textit{not} be preceded by \textbackslash\ in this case.)
\\
\hline
\begin{tabular}[t]{l}
-b '\textit{variable} \textit{value}'
\\
\hspace{0.35cm} \textit{or} \\
-b \textit{bindings\_file}
\\
\end{tabular}
& 
Assign variables to values.
Unlike assignments made with ``-a'',
assignments made using ``-b'' 
are non-exclusive.
(They may overlap with other variables in the same category.
 See appendix \ref{sec:manual_assignment}.)
\\
\hline

\begin{tabular}[t]{l}
-overlay-bonds
\\
-overlay-angles
\\
-overlay-dihedrals
\\
-overlay-impropers
\\
\end{tabular}
& 
By default moltemplate overwrites 
duplicate bonded interactions which
involve the same set of atoms.
These flags disable that behavior.
This can be useful when you want to superimpose 
multiple angular or dihedral forces on the same set of atoms
(eg. to enable more complex force fields).
\\
\hline
-nocheck &
Do \textit{not} check for common LAMMPS/moltemplate syntax errors.
(This might be useful when using moltemplate 
 with simulation software other than LAMMPS,
 \textit{or} to build systems which need new non-standard LAMMPS features.)
\\
\hline
-checkff &
This forces moltemplate.sh to check that there
are valid angle and dihedral interactions defined for every
3 or 4 consecutively bonded atoms in the system
<<<<<<< HEAD
(defined in "Angles By Type'' and ``Dihedrals By Type" sections).
=======
(defined in "Data Angles By Type'' and ``Data Dihedrals By Type" sections).
>>>>>>> 00f1730c
\\
\hline
-vmd &
Invoke VMD after running moltemplate to view the system you have just created.
(VMD must be installed.  
 %This feature uses Axel Kohlmeyer's topotools plugin.
 See sections \ref{sec:vmd_topotools}, \ref{sec:vmd_advanced} for details.)
<<<<<<< HEAD
%\\
%\hline
=======
\\
\hline
>>>>>>> 00f1730c
%-import-path LOCATION
%&
%When a user imports an .LT file, moltemplate first looks in the directory
%where it was run, and then in the ``force\_fields'' subdirectory in the
%moltemplate installation.  Additional directories can be appended using
%this command.  (Multiple directories must be separated by ':' characters)
%This allows moltemplate to look for .LT files
%in other directories when using ``import''.
%(Multiple directories must be separated by ':' characters.) 
%\\
%\hline
<<<<<<< HEAD
=======
\end{tabular}

\begin{tabular}[h]{l|p{10cm}}
\hline
\begin{tabular}[t]{l}
-dihedral-sym file.py
\\
-improper-sym file.py
\\
-bond-symmetry file.py
\\
-angle-symmetry file.py
\\
\end{tabular}
& 
Normally moltemplate.sh reorders the atoms in each bond, angle, dihedral, and improper interaction before writing them to the DATA file in order to help avoid duplicate interactions between the same atoms if listed in different but equivalent orders.  Sometimes this is undesirable.  \textit{\textbf{To disable this behavior, set ``file.py'' to ``None''.}}  You can also manually choose alternate symmetry rules for unusual force fields. (Such as class2 force fields, dihedral\_style spherical, etc...  For an example of the file format for ``file.py'', see the ``nbody\_Impropers.py'' file.)
\\
\hline
-allow-wildcards &
Allow the user of ``*'' and ``?'' characters within
``pair\_coeff'', ``bond\_coeff'', ``angle\_coeff'', ``dihedral\_coeff'',
and ``improper\_coeff'' commands.
\\
\hline
>>>>>>> 00f1730c
\end{tabular}


\pagebreak




\section{Introductory tutorial}
\label{sec:tutorial}
\subsection*{\textit{Summary}}
\textit{Moltemplate is based on a very simple text generator (wrapper) which 
repetitively copies short text fragments into one (or more) files 
and keeps track of various kinds of counters.}

LAMMPS is a powerful but complex program with many contributors. 
Moltemplate is a front-end for LAMMPS.
Moltemplate users will have to tackle the same steep learning-curve
(and occasional bugs) that other LAMMPS users must face.
  %Moltemplate is (intentionally) ignorant about LAMMPS
  %and molecular dynamics in general. 
  %Gradually other features have been added to moltemplate.sh which make 
  %it somewhat more convenient for generating LAMMPS simulation files.
Moltemplate files (LT files) share the same file format and 
syntax structure as LAMMPS DATA files and INPUT scripts.
%Moltemplate can understand some simple LAMMPS commands,
%and it will attempt to correct user mistakes.  
Moltemplate will attempt to correct user mistakes,
however users must still learn 
LAMMPS syntax and write LT files which obey it.
For users who are new to LAMMPS, the easiest way 
to do this is to modify an existing example 
(such as the water box example in this section).
(The official LAMMPS documentation 
\url{http://lammps.sandia.gov/doc/Manual.html}
is an excellent reference to look up LAMMPS commands
you see in these examples that you are not familiar with.)

%In addition to the examples here, there are more complex examples
%distributed with the moltemplate source code.}


\subsection{Simulating a box of water using moltemplate and LAMMPS}
\label{sec:spce_example}

\begin{figure}[htbp]
\centering
\includegraphics[width=2.4cm]{single_water_LR.jpg}
\caption{
\label{fig:single_water}
Coordinates of a single water molecule in our example.
(Atomic radii not to scale.)
}
\end{figure}

  Here we show an example of a lammps-template file for water.
  %``.lt'' files can store topology and force-field settings in raw LAMMPS format.
(The settings shown here are borrowed from the simple-point-charge 
 \cite{Berendsen++StraatsmaJPhysChem1987} SPC/E model.) 
   %and can be overridden or modified by 
   %combining this LT file with other LT files.)
In addition to coordinates, topology and force-field settings, 
``LT'' files can optionally include any other kind of LAMMPS settings
including SHAKE constraints, k-space settings, and even group definitions.
  %\pagebreak
\begin{verbatim}
# (NOTE: Text following '#' characters are comments)
#
# file "spce_simple.lt" 
#
#    H1     H2
#      \   /
#        O
#

SPCE {

  ## Atom properties and molecular topology go in the various "Data ..." sections

  # We selected "atom_style full".  That means we use this column format:
  # atomID      molID         atomType  charge  coordX    coordY    coordZ

  write("Data Atoms") {
    $atom:o      $mol:.       @atom:O  -0.8476  0.0000000 0.000000  0.00000
    $atom:h1     $mol:.       @atom:H   0.4238  0.8164904 0.5773590 0.00000
    $atom:h2     $mol:.       @atom:H   0.4238  -0.8164904 0.5773590 0.00000
  }

  # Variables beginning with $ or @ will be replaced by numbers LAMMPS will
  # eventually read.  Each of the three atoms" will be assigned unique
  # atomIDs (denoted here by "$atom:o", "$atom:h1", "$atom:h2"), even if
  # they belong to different molecules.  However, the atom types
  # (denoted "@atom:O", "@atom:H") are shared for atoms in all molecules.
  # All 3 atoms share same molID number (represeted here by "$mol:.")
  # however that number is different for different water molecules.

  write_once("Data Masses") {
    # atomType  mass
    @atom:O    15.9994
    @atom:H    1.008
  }

  write("Data Bonds") {
    #  bondID  bondType  atomID1  atomID2
    $bond:oh1  @bond:OH  $atom:o  $atom:h1
    $bond:oh2  @bond:OH  $atom:o  $atom:h2
  }

  write("Data Angles") {
    # angleID  angleType  atomID1  atomID2 atomID3
    $angle:hoh @angle:HOH $atom:h1 $atom:o $atom:h2
  }

  # --- Force-field parameters go in the "In Settings" section: ---

  write_once("In Settings") {
    # -- Non-bonded (Pair) interactions --
    #          atomType1 atomType2  parameter-list (epsilon, sigma)
    pair_coeff  @atom:O  @atom:O    0.1553 3.166 
    pair_coeff  @atom:H  @atom:H    0.0    2.058
    # (mixing rules determine interactions between types @atom:O and @atom:H)

    # -- Bonded interactions --
    #             bondType   parameter list (k_bond, r0)
    bond_coeff   @bond:OH    1000.00 1.0 
    #             angleType  parameter-list (k_theta, theta0)
    angle_coeff  @angle:HOH  1000.0   109.47

    # Group definitions and constraints can also go in the "In Settings" section
    group spce type  @atom:O  @atom:H
    fix fSHAKE spce shake 0.0001 10 100 b @bond:OH a @angle:HOH
    # (lammps quirk: Remember to "unfix fSHAKE" during minimization.)
  }

  # LAMMPS supports a large number of force-field styles. We must select
  # which ones we need. This information belongs in the "In Init" section.

  write_once("In Init") {
    units        real                 # angstroms, kCal/mole, Daltons, Kelvin
    atom_style   full                 # select column format for Atoms section
    pair_style   lj/charmm/coul/long 9.0 10.0 10  # params needed: epsilon sigma
    bond_style   harmonic             # parameters needed: k_bond, r0
    angle_style  harmonic             # parameters needed: k_theta, theta0
    kspace_style pppm 0.0001          # long-range electrostatics sum method
    pair_modify  mix arithmetic       # using Lorenz-Berthelot mixing rules
  }

} # SPCE
\end{verbatim}
Words which are preceded by ``\$'' or ``@'' characters 
are counter variables and will be replaced by integers. 
(See section \ref{sec:variables} for details.)
Users can include SPCE water in their simulations using commands like these:
\begin{verbatim}
# -- file "system.lt" --
import "spce_simple.lt"
wat = new SPCE [1000]
\end{verbatim}
You can now use ``moltemplate.sh'' to create simulation input files for LAMMPS
\begin{verbatim}
moltemplate.sh -pdb coords.pdb -atomstyle "full" system.lt
\end{verbatim}
This command will create lammps input files 
for the molecular system described in ``system.lt'',
using the desired atom style (``full'' by default).
In this example, moltemplate is relying on an external file (``coords.pdb'')
to supply the atomic coordinates of the water molecules, as well as
the periodic boundary conditions.
Coordinates in XYZ format are also supported using ``-xyz coords.xyz''. 

\subsubsection*{\textit{Details}}
\textit{Note that since XYZ files lack boundary information, you must also 
 include a ``Boundary'' section in your ``.lt'' file, as demonstrated 
 in section \ref{sec:pbc}. 
 In both cases, the order of the atom types in a PDB or XYZ file 
 (after sorting) should match the order they are created by moltemplate
 (which is determined by the order of the ``new'' commands 
 in the LT file). 
 Unfortunately this may require careful manual editing of the PDB or XYZ file.}
  %(See appendix \ref{sec:order_customization} for instructions
  % how to customize the order of moltemplate counting).

\subsection{Coordinate generation}
\label{sec:coords_intro}
It is not necessary to provide a separate file with atomic coordinates. 
It is more common to manually specify the location 
(and orientation) of the molecules in your system using the
 ``.move()'' and ``.rot()'' commands %for rigid-body movement 
in the LT file itself 
(discussed in section \ref{sec:coordinates}).
For example you can replace the line:
\begin{verbatim}
wat = new SPCE [1000]
\end{verbatim}
from the example above with 1000 lines:
\begin{verbatim}
wat1    = new SPCE
wat2    = new SPCE.move(3.450, 0.0, 0.0)
wat3    = new SPCE.move(6.900, 0.0, 0.0)
wat4    = new SPCE.move(10.35, 0.0, 0.0)
  :           :
wat1000 = new SPCE.move(34.50, 34.50, 34.50)
\end{verbatim}
Specifying geometry this way is tedious.
Alternatively, moltemplate has simple commands for arranging multiple 
copies of a molecule in periodic, crystalline, toroidal, and helical 
1-D, 2-D, and 3-D lattices.  
For example, you can generate a simple cubic lattice of 
10$\times$10$\times$10 water molecules
(with a 3.45 Angstrom spacing)
using a single command 
(which in this example we split into multiple lines)
\begin{verbatim}
wat  = new SPCE [10].move(0,0,3.45) 
                [10].move(0,3.45,0) 
                [10].move(3.45,0,0)
\end{verbatim}
(See section \ref{sec:coordinates} for more details and examples.)
This will create 1000 molecules with names like
``wat[0][0][0]'', ``wat[0][0][1]'',$\ldots$, ``wat[9][9][9]''.
You can always access individual atomIDs, molIDs, bondIDs, angleIDs, 
and dihedralIDs (if present), for any molecule 
elsewhere in your LT files using this notation:
``\$atom:wat[2][3][4]/h1'', 
``\$bond:wat[0][5][1]/oh1'', 
``\$angle:wat[2][8][3]/hoh'', 
``\$mol:wat[0][1][2]''.
This allows you to define interactions which link
different molecules together (see section \ref{sec:coordinates}).

A list of available coordinate transformations 
is provided in section \ref{sec:xforms_table}.

%\subsubsection*{Defining the simulation boundary}
\subsubsection*{Boundary Conditions:}
\label{sec:pbc}
LAMMPS simulations have finite volume and are usually periodic. 
We must specify the dimensions of the simulation boundary 
using the ``write\_once(``Data Boundary'')'' command.  
\begin{verbatim}
write_once("Data Boundary") {
   0.0  34.5  xlo xhi
   0.0  34.5  ylo yhi
   0.0  34.5  zlo zhi
}
\end{verbatim}
This is usually specified in the outermost LT file 
(``system.lt'' in this example).
\textit{(Note: Boundary conditions do not have to be rectangular 
or even periodic.  For triclinic cells, additional 
``xy'', ``xz'', and ``yz'' tilt parameters can be added.
  %The ``write\_once("In Init") { boundary p p f }'' command 
  %can be used to turn off periodicity in the Z-direction, for example.
For details, lookup the ``read\_data'' and ``boundary'' 
commands in the official LAMMPS documentation.)}

This system is shown in figure \ref{fig:spce_x_1000}a).
After you have specified the geometry, 
then you can run moltemplate.sh this way:
\begin{verbatim}
moltemplate.sh -atomstyle "full" system.lt
\end{verbatim}

\begin{figure}[htbp]
\centering
\textbf{a)}
\includegraphics[width=5cm]{waterSPCEx1000_LR.jpg}
\textbf{b)}
\includegraphics[width=5cm]{waterSPCEx1000_t=25_LR.jpg}
\caption{
\label{fig:spce_x_1000}
A box of 1000 water molecules (before and after pressure equilibration), 
generated by moltemplate and visualized by VMD with the topotools plugin.
(The VMD console commands used for visualization were:
``topo readlammpsdata system.data full'',
``animate write psf system.psf'',
``pbc wrap -compound res -all'', and 
``pbc box''.
See sections \ref{sec:vmd_topotools}, and \ref{sec:vmd_advanced}
for details.
}
\end{figure}

  %\subsubsection*{\textit{Non-periodic simulations}}
  %The use of periodic boundary conditions in LAMMPS is optional.
  %For example the ``boundary p p f'' command turns off 
  %periodic boundary conditions in the Z-direction. 
  %  %When using LAMMPS, commands like this belong 
  %  %near the beginning of a LAMMPS input script.
  %In moltemplate.sh, these kinds of commands go in the ``In Init'' section:
  %\begin{verbatim}
  %write_once("In Init") {
  %  boundary p p f
  %}
  %\end{verbatim}
  %Note that the simulation volume is still finite.
  %(Currently, as of 2012-5-28, 
  % atoms which escape the simulation boundary are lost/destroyed.)
  %  %(Of course, you can always manually edit the LAMMPS input script 
  %  % file that was generated by moltemplate.sh before running LAMMPS.
  %  % These files are explained below.)

\subsection{Visualization using VMD \& topotools}
\label{sec:vmd_topotools}

When you run moltemplate, it generates a LAMMPS \textit{data} file. 
This file is usually called ``system.data''.
Geometric information, and bonded topology are stored in this file.
After you have run moltemplate, you should look at your system 
to check it for mistakes. 
Problems can easily occur with overlapping atoms (missing molecules), 
periodic boundaries, incorrectly bonded atoms, incorrect rotation and movement.
Sometimes many iterations of running moltemplate and 
visualization are necessary.  

\textit{Optional:}
If you have VMD installed, you can automatically visualize the system
you have just created automatically by invoking moltemplate with 
the \textit{\textbf{-vmd}} command line argument.
(In other words invoke moltemplate.sh using \textit{moltemplate.sh -vmd}
 instead of \textit{moltemplate.sh}.  VMD must be installed.)
If you don't use the -vmd command line argument, you can always view the 
system in VMD later manually.  For instructions how to do that, 
keep reading...

Some very basic instructions how to use VMD are provided below:
\textit{(Note: These instructions were written for VMD 1.9 and topotools 1.2)}
  %See appendix \ref{sec:vmd_advanced} for more details.)

To view a \textit{data} file:
\begin{list}{}
\item a) start VMD
\item b) from the menu, select 
         \textbf{Extensions}$\rightarrow$\mbox{\textbf{Tk Console}} 
\item c) enter:
\end{list}
\begin{verbatim}
        topo readlammpsdata system.data full
        animate write psf system.psf
\end{verbatim}
\begin{list}{}
\item The first command will display all of the atoms and bonds in your system
in VMD's 3-D window.  (We use ``\textbf{full}'' because we are using the 
``full'' atom\_style in this particular example.  If you are using a different 
atom\_style, then change the command above accordingly.)
\item The second command
%\begin{verbatim}
%        \textit{``animate write psf system.psf''},
%\end{verbatim}
will create a PSF file (``system.psf'') which will 
be useful later for viewing a trajectory file created 
during a LAMMPS simulation.
(See section \ref{sec:vmd_trajectory}.)
\end{list}

Most likely, atoms and bonds will be represented by 
ugly dots and lines by default. 
To change the way molecules are displayed, control their color, 
display periodic boundaries, and wrap atomic coordinates,  
read the short VMD tutorial in appendix \ref{sec:vmd_advanced}.

\textit{(Note:
As of 2012-12-18, 
VMD does not have built-in support for exotic atom\_styles 
such as ellipsoids and dipoles, but their are 3rd-party scripts, plugins 
and settings you can use. Search the VMD and LAMMPS mailing lists 
for help.})



\subsection{Running a LAMMPS simulation (after using moltemplate)}
\label{sec:run}
To run a simulation of one or more molecules, 
LAMMPS requires an \textit{input script} and a \textit{data file}.
Input scripts typically contain
force field styles, parameters and run settings.
(They sometimes also contain atom coordinates.)
Data files typically contain atom coordinates and bonded topology data.
(They sometimes also contain force-field parameters.)
  %LAMMPS does strictly not require users to supply a data file, but they 
  %are required for systems with nontrivial bonded molecular topology.

Moltemplate will create the following files: 
``system.data'',
``system.in'',
``system.in.init'',
``system.in.settings'',
(and possibly other files including ``system.in.coords''). 
These are LAMMPS input/data files, and they can be run in LAMMPS 
with minimal modification (see below).
The main input script file is named ``system.in'', and it usually contains
just three lines:
\begin{verbatim}
include   "system.in.init"
read_data "system.data"
include   "system.in.settings"
\end{verbatim}

To \textit{run} a simulation, you will have to 
edit this file in order to add a couple of run commands.  
These commands tell LAMMPS about the simulation conditions
you want to use (temperature, pressure), 
how long to run the simulation,
how to integrate the equations of motion,
and how to write the results to a file (file format, frequency, etc).
Moltemplate.sh can not do this for you.
Some simple examples (which you can paste into your input script)
are provided in the 
\textit{online examples} 
which can be downloaded from \url{http://moltemplate.org}.
  %directories which are bundled with moltemplate.
(These example input scripts 
 typically have names like ``run.in.nvt'' and ``run.in.npt''.)
%below:

   In addition to the examples, an introduction to LAMMP 
input scripts is provided at these links:
\url{http://lammps.sandia.gov/doc/Section_commands.html#cmd_1}.
\url{http://lammps.sandia.gov/doc/Section_howto.html} and 
\url{http://lammps.sandia.gov/doc/Section_howto.html#howto_15}


Here is a list of basic input script commands 
used in the moltemplate examples
(and links to their documentation):
\begin{list}{}
\item \textbf{run} \ 
\url{http://lammps.sandia.gov/doc/run.html}
\item \textbf{timestep} \ 
\url{http://lammps.sandia.gov/doc/timestep.html}
\item \textbf{thermo} \ \url{http://lammps.sandia.gov/doc/thermo.html}
\item \textbf{dump} \ \url{http://lammps.sandia.gov/doc/dump.html}
\item \textbf{read\_data} \ \url{http://lammps.sandia.gov/doc/read_data.html}
\item \textbf{restart} \ \url{http://lammps.sandia.gov/doc/restart.html}
\item \textbf{include} \ \url{http://lammps.sandia.gov/doc/include.html}
\item \textbf{fix nve} \ \url{http://lammps.sandia.gov/doc/fix_nve.html}
\item \textbf{fix nvt} \ \url{http://lammps.sandia.gov/doc/fix_nh.html}
\item \textbf{fix npt} \ \url{http://lammps.sandia.gov/doc/fix_nh.html}
\item \textbf{fix langevin} \ \url{http://lammps.sandia.gov/doc/fix_langevin.html}
\item \textbf{fix} \ \url{http://lammps.sandia.gov/doc/fix.html}
\item \textbf{group} \ \url{http://lammps.sandia.gov/doc/group.html}
\item \textbf{compute} \ \url{http://lammps.sandia.gov/doc/compute.html}
\item \textbf{print} \ \url{http://lammps.sandia.gov/doc/print.html}
\item \textbf{variable} \ \url{http://lammps.sandia.gov/doc/variable.html}
\item \textbf{rerun} \ \url{http://lammps.sandia.gov/doc/rerun.html}
\item \textbf{fix shake} \ \url{http://lammps.sandia.gov/doc/fix_shake.html}
\item \textbf{fix rigid} \ \url{http://lammps.sandia.gov/doc/fix_rigid.html}
\end{list}
In addition, all users should be familiar with the following commands:
(These appear in the ``In Init'' section of most LT files.)
\begin{list}{}
\item \textbf{atom\_style} \ \url{http://lammps.sandia.gov/doc/atom_style.html}
\item \textbf{pair\_style} \ \url{http://lammps.sandia.gov/doc/pair_style.html}
\item \textbf{bond\_style} \ \url{http://lammps.sandia.gov/doc/bond_style.html}
\item \textbf{angle\_style} \ \url{http://lammps.sandia.gov/doc/angle_style.html}
\end{list}


%\subsubsection{An overview of popular LAMMPS run settings}
%  %Alternately you can 
%  %import or include this LT file 
%  %inside another LT file which has these run commands already.
%  % containing the needed run settings.
%  % to the end of this input script file,
%  %OR include this file in a different input script file which has them.
%\begin{verbatim}
%#  -- declare time step for numerical integration --
%timestep 1.0
%\end{verbatim}
%The Nose-Hoover thermostat \& barostat are popular for dense systems 
%(typically liquids, solids, or liquid/solute mixtures).  Choose between:
%\begin{verbatim}
%#  -- run at constant temperature and pressure (Nose Hoover) --
%fix   fxnpt all npt temp 300.0 300.0 100.0 iso 1.0 1.0 1000.0
%\end{verbatim}
%and
%\begin{verbatim}
%#  -- ALTERNATELY run at constant temperature and volume (Nose Hoover) --
%fix   fxnvt all nvt temp 300.0 300.0 500.0 tchain 1
%\end{verbatim}
%The user must also specify what kind of data they want to save, and how
%frequently they want to save it.  Here are some simple examples:
%\begin{verbatim}
%thermo_style custom step temp pe etotal press vol epair ebond eangle edihed
%thermo       500 # time interval for printing out "thermo" data
%dump         1 all custom 2000 traj.lammpstrj id mol type x y z ix iy iz
%\end{verbatim}
%Finally, you must specify the simulation duration.
%\begin{verbatim}
%run 200000
%\end{verbatim}
%  %A detailed description of these steps are not covered in this manual.
%If the starting geometry of your system is unfavorable (high energy) 
%then numerical explosions may result (causing the infamous 
%``Bond/Angle/Dihedral atoms missing on proc'' errors).
%To avoid this, you may want to insert a ``minimize'' command 
%into your input script before the run command.
%\begin{verbatim}
%#  -- minimize --
%minimize 1.0e-5 1.0e-7 1000 10000
%# (Note: Some fixes, for example "shake", interfere with the minimize command.
%#        You can use the "unfix" command to disable them before minimization.)
%\end{verbatim}
%After these modifications, LAMMPS can then be run using: 
%\begin{verbatim}
%lmp_linux -i system.in
%\end{verbatim}
%(Here we are assuming ``lmp\_linux'' is the name of your LAMMPS executable.)
%A detailed explanation of these commands 
%can be found in the LAMMPS Users Manual.
%  %\textit{(Simple examples of LAMMPS script commands may be found in 
%  %comments that appear at the end of ``system.in'' 
%  %files created by moltemplate.sh.)}
%  %(More detailed explanation of these commands 
%  %can be found in the LAMMPS Users Manual.)
%
%Several examples of complete input scripts exist in the 
%``examples'' section of the moltemplate web site at moltemplate.org.
%
%\subsubsection{Recommendations for dilute coarse-grained systems}
%\label{sec:runcg}
%The Nose-Hoover thermostats are a poor choice for 
%dilute systems with a relatively small number of atoms 
%(such as coarse-grained molecules in implicit solvent).
%   %Note: Special care is required for \textit{coarse-grained} systems.
%(The Berendsen thermostat is also not recommended.)
%The Langevin thermostat is available in LAMMPS, 
%however it (currently as of 2012-5) requires 
%two ``fix'' commands, as shown below:
%\begin{verbatim}
%#  -- run at constant volume using Langevin dynamics. --
%fix fxlan all langevin 300.0 300.0 5000 48279
%fix fxnve all nve    # (needed by langevin)
%\end{verbatim}
%You may need to adjust the damping parameter (the 3rd numerical argument) 
%to achieve efficient and physically reasonable dynamics 
%\cite{Klimov+ThirumalaiPRL1997}.



  %More detailed instructions for running ``moltemplate.sh'' are provided
  %in appendix \ref{sec:ttree_man_page}.

  %%%%%%% This comment is interesting (?), but no longer relevant: %%%%%%
  %SPCE {
  %# Note: This extra bracketed text augments (not overwrites) 
  %#       the contents of "SPCE {}" defined in "spce_simple.lt".
  %# Note: Here "@atom:O" and "@atom:H" refer to variables which were
  %#       originally defined in "spce_simple.lt".  These variables will be
  %#       numbered consistently as if they belong to the same file
  %}
  %%%%%%%%%%%%%%%%%%%%% --Please Ignore -- %%%%%%%%%%%%%%%%%%%%%%%%%%%%%%
%Later on when we build the final LAMMPS input and data files,
%data from the different files (``Data Atoms'', ``Data Bonds'',
%``In Init'', ``In Settings'', etc...) 
%must be pasted together in the correct order according to LAMMPS conventions.
%This is a simple task that can be performed by the ``moltemplate'' script
%(included with ttree), 
%or manually by the user, depending on their familiarity with LAMMPS.
%LAMMPS has a complex and diverse syntax because 
%it supports a wide variety of force-field types. 
%The commands above are \textit{raw} LAMMPS commands,
%augmented by ttree variables
%(like ``@atom:O'' and ``\$atom:o''), which are explained below.


  %and/or CHARMM27 parameter files.
  %We hope ttree is flexible enough that it should remain useful in the future,
  %even if the LAMMPS input syntax changes radically.

  %\subsection{Before ttree}
  %The ability to load and combine data from multiple different types of 
  %molecules together is missing from LAMMPS. 
  %\textit{Normally} LAMMPS users are required to manually assign unique 
  %id numbers to \textit{every} atom, bonded, 3-body, and 4-body interaction
  %in the entire simulation.  
  %Each molecule is assigned a unique id number as well.
  %For a system with 6000 water molecules, a user would be required to 
  %specify 18000 atom ids, 12000 bond ids, 6000 3-body angle ids
  %and 6000 molecule ids.  
  %(This should not be done by hand.)


\subsection{Visualizing Trajectories}
\label{sec:vmd_trajectory}
After you have run a simulation in LAMMPS, there are several programs which
can visualize the system.
If you have saved your trajectory in LAMMPS ``dump'' format,
later you can view it in VMD \cite{VMD}.
For the purpose of viewing trajectories in LAMMPS, 
I recommend using the following style of ``dump'' commands in the LAMMPS 
input-script that you use when you run LAMMPS:
\begin{verbatim}
dump 1 all custom 1000 DUMP_FILE.lammpstrj id mol type x y z ix iy iz
\end{verbatim}
(The ``all'' and ``1000'', refer to the atom selection and save interval, which may differ depending on the kind of simulation you are running.  See \url{http://lammps.sandia.gov/doc/dump.html} for details.)


Once you have a dump file, you can view it in VMD using:
\begin{list}{}
\item a) Start VMD
  From the menu in the upper-left, select 
  \textbf{File}$\rightarrow$\mbox{\textbf{New Molecule}}
\item b) Browse to select the PSF file you created above, and load it.
  (Don't close the window yet.)
\item c) Browse to select the trajectory file.
  If necessary, for "file type" select: "LAMMPS Trajectory".  
  Click on \textbf{OK}.
\item d) Click on the \textbf{Load} button.
\end{list}


Again, to customize molecule appearance,
display periodic boundary conditions and wrap molecule coordinates,
see the commands discussed in appendix \ref{sec:vmd_advanced}.

\textit{(Note: VMD may not be able to correctly visualize simulations which do
not preserve the number of atoms and bonds over time, such as those run using 
\textbf{fix bond/create}, 
\textbf{fix bond/break}, or
\textbf{fix gcmc}.)}

%\textit{(A note on trajectory format:
%It's a good idea to use an atom\_style which supports molecule-ID numbers 
%(to make it easy to wrap atom coordinates without breaking molecules in half).
%I've been using this command in my LAMMPS scripts to create the trajectories:
%``dump 1 all custom 5000 DUMP\_FILE.lammpstrj id mol type x y z ix iy iz'')}


  %Of course, you don't have to save your trajectories in DUMP format, 
  %(other formats like DCD work fine)  I just mention dump files 
  %because these are the files I'm familiar with.

\section{Overview}
  %This paragraph below is an excellent
  %summary/explanation of what moltemplate.sh does.

\subsection{Basics: The \textit{write()} and \textit{write\_once()} commands}
\label{sec:write}
Each LT file typically contains one or more 
``write'' or ``write\_once'' commands. 
These commands have the following syntax 
\begin{verbatim}
write_once(filename) {text_block}
\end{verbatim}
This creates a new file with the desired file name 
and fills it with the text enclosed in curly brackets \{\}.
  %(after any necessary variable substitutions have been made). 
Text blocks usually span multiple lines and contain counter variables 
(beginning with ``@'' or ``\$'').
which are replaced with numbers.
However the ``write()'' command will repeatedly append the 
same block of text to the file every time the molecule 
(in which the write command appears) is generated or copied 
(using the ``new'' command, 
after incrementing the appropriate counters,
as explained in \ref{sec:instance_variables}).
 %incrementing any counter 
 %variables beginning with \$). 
  %When this happens, any counter variables beginning 
  %with \$ will be incremented.)
%On the other hand, ``write\_once()'' commands print their text only once.
%This is useful in certain cases.  For example, there is no need to redundantly 
%specify the mass of the ``O'' and ``H'' atoms every time you create another copy
%of the same molecule. This kind of data should be written only once using the 
%``write\_once(``Data Masses'')'' command.
   %However, new atoms are generated every time a new copy of a previously 
   %defined molecule is created.  This kind of data should be written using the
   %``write(``Data Atoms'')'' command.


\subsection{Basics: counter variables}
\label{sec:variables}

Words following a ``@'' or a ``\$'' character
are \textit{counter variables}. 
(These are not to be confused with \textit{LAMMPS variables}
 \url{http://lammps.sandia.gov/doc/variable.html}).
By default, 
\textit{all counter variables are substituted with a numeric counter}
before they are written to a file. 
  %(or to a section of a LAMMPS DATA file as 
  %explained in section \ref{sec:write}).
These counters begin at 1 (by default), and 
are incremented as the system size and complexity grows (see below).

These words typically contain a colon (:) followed by more text.
The text preceding this colon is the \textit{category name}. 
(For example: ``\$atom:'', ``\$bond:'', ``\$angle:'', 
     ``@atom:'', ``@bond:'', ``@angle:'') 
Variables belonging to different categories 
are counted independently. 

Users can override these assignment rules and create custom categories.
(See appendices \ref{sec:manual_assignment} and \ref{sec:custom_categories}
for details.)

\subsubsection{Static counters begin with ``@''}
\label{sec:static_variables}

``@'' variables generally correspond to \textit{types}: 
such as atom types, bond types, angle types, dihedral types, improper types.
These are simple variables and they assigned to unique integers in the 
order they are read from your LT files.
Each uniquely named variable in each category is assigned to a different 
integer.  For example, ``@bond:'' type variables are numbered from ``1''
to the number of \textit{bond types}.
(Pairs of bonded atoms are assigned a \textit{bond type}. 
Later, LAMMPS will use this integer to lookup the bond-length and Hooke's-law 
elastic constant describing the force between these two atoms.)

%These numbers do not change if the number of molecule copies 
%increases.

\subsubsection{Instance counters begin with ``\$''}
\label{sec:instance_variables}

On the other hand, ``\$'' variables correspond 
to unique ID numbers: atom-IDs, bond-IDs,
angle-IDs, dihedral-IDs, improper-IDs, and molecule-IDs.  These
variables are created whenever a copy of a molecule is created (using
the ``new'' command).  
If you create 1000 copies of a water molecule using a command like 
\begin{verbatim}
wat = new SPCE[10][10][10]
\end{verbatim}
then moltemplate creates 3000 ``\$atom'' variables with names like
\begin{verbatim}
$atom:wat[0][0][0]/o
$atom:wat[0][0][0]/h1
$atom:wat[0][0][0]/h2
$atom:wat[0][0][1]/o
$atom:wat[0][0][1]/h1
$atom:wat[0][0][1]/h2
\end{verbatim}
$\quad \vdots $
\begin{verbatim}
$atom:wat[9][9][9]/o
$atom:wat[9][9][9]/h1
$atom:wat[9][9][9]/h2
\end{verbatim}

\subsubsection{Variable names: short-names \textit{vs.} full-names}
\label{sec:full_names}

In the example above, the \$ variables have full-names like
``\$atom:wat[8][3][7]/h1'', not ``\$atom:h1''.  However inside the
definition of the water molecule, you don't specify the full name.
You can refer to this atom as ``\$atom:h1''.
Likewise, the full-name for the @atom variables is actually
``@atom:SPCE/H'', not ``@atom:H''.  However inside the definition of the water
molecule, you typically use the shorthand notation ``@atom:H''.

\subsubsection{Numeric substitution}
Before being written to a file, every variable (either \$ or @) 
with a unique \textit{full-name} will be assigned to a unique integer, 
starting at 1 by default.
  %(You can override this choice if you want to using the "-a" flag.)

The various \$atom variables in the water example will be substituted 
with integers from 1 to 3000 (assuming no other molecules are present).
But the ``@atom:O'' and ``@atom:H'' variables
(which are shorthand for ``@atom:SPCE/O'' and ``@atom:SPCE/H'')
will be assigned to to ``1'' and ``2''
(again, assuming no other molecule types are present).

So, in summary, @ variables increase with the \textit{complexity} 
of your system
(IE the number of molecule types or force-field parameters), 
but \$ variables increase with the \textit{size} of your system.

\subsubsection{Variable scope}
\label{sec:variable_scope}
This effectively means that all variables are specific to
local molecules they were defined in.
In other words, an atom type named ``@atom:H'' inside 
the ``SPCE'' molecule, will be assigned to a different number
than an atom named ``@atom:H'' in an ``Arginine'' molecule.
This is because the two variables will have different \textit{full} names
(``@atom:SPCE/H'', and ``@atom:Arginine/H'').







\subsubsection*{Sharing atom types or other variables between molecules}
There are several ways to share atom types between two molecules.
The \textit{recommended way} is to define them in a separate
file and refer to them when needed.
This approach is demonstrated in section \ref{sec:2bead}.

\textit{(Alternately, you can define them outside the current molecule definition,
and use file-system-path-like syntax 
(``../'', or ``../../'' or ``/'')
to access atoms (or molecules) outside of the current molecule.
   %(or nested within the definition of another molecule).
For example, two different molecule types can share the same type of
hydrogen atom by referring to it using this syntax: ``@atom:../H''.
  %(Two molecules could share the same atom-id in a similar way, 
  % using ``\$atom:../h1''.  This is not recommended)
For details, see
section \ref{sec:paths}.
and appendix \ref{sec:adv_variable_syntax}.)
  %To be on the safe side, if you want to define a single 
  %hydrogen atom type named ``H'' globally, for example, 
  %then you would refer to this atom everywhere using ``@atom:/H''.
  %(A more portable alternative would be to use the ``@atom:.../H'' 
  % syntax explained in appendix \ref{sec:adv_variable_syntax}.
  % This is similar to ``@atom:/H'',
  % however using the ellipsis syntax ``@atom:.../H'' allows you to 
  % share your molecule definitions (ET files) with others 
  % who may have a different notion of what the ``H'' atom is.)
}





\subsection{Troubleshooting using the \textit{output\_ttree} directory}
\label{sec:output_ttree}
Users can see what numbers were assigned to each variable 
by inspecting the contents of the ``output\_ttree'' subdirectory
created by moltemplate. 
Unfortunately, it not unusual for LAMMPS to crash the first time you 
attempt to run it on a DATA file created by moltemplate.  This often occurs 
if you failed to spell atom types and other variables consistently.
The LAMMPS error message (located at the end of the ``log.lammps''
file created by LAMMPS) will help you determine what type of mistake you made.
(For example, what type of variable was misspelled or placed in the wrong place?)


To help you, the ``output\_ttree'' directory contains a file named 
``ttree\_assignments.txt''. 
This is a simple 2-column text file containing a list of \textit{all} 
of the variables you have created in one column, and the numbers they
were assigned to in the second column.
(There is also a comment on each line beginning with a ``\#'' character which
indicates the file and line number where this variable is first used.)

The ``output\_ttree'' directory also contains all of the files that you created.
The versions with a ``.template'' extension contain text
interspersed with \textit{full} variable names (before numeric substitution).
(A spelling mistake, like using ``\$atom:h'' when you meant to say ``\$atom:h1''
or ``@atom:H'' will show up in these files if you inspect them carefully.)
This can help you identify where the mistake occurred
in your LT files.

Once a molecular system is debugged and working, users 
can ignore or discard the contents of this directory.


\subsection{``Data'' and ``In''}
\label{sec:DataIn}
Again, LAMMPS requires an \textit{input script} and a \textit{data file} 
to run.    
\textit{Moltemplate's job is to generate these files.}
\textit{Input scripts} typically contain
force-field styles, parameters and run settings
  %Moltemplate users control what goes in the input script
  %by writing to files with names beginning with \mbox{``In ''}.
\textit{Data files} typically contain atom 
coordinates and bonded topology data.
  %Moltemplate users control what goes in the data file
  %by writing to files with names beginning with \mbox{``Data ''}.

If you are familiar with LAMMPS, 
you may have noticed the file names above
(in the example from section \ref{sec:spce_example})
sound suspiciously like sections from LAMMPS data files or input scripts, 
such as ``Data Boundary'', ``Data Atoms'', ``Data Bonds'', ``Data Masses'', ``Data Angles'', ``Data Dihedrals'', ``Data Impropers'', ``In Init'', ``In Settings'').
All files whose names begin with ``In '' or ``Data '' are special.
For the user's convenience, 
the moltemplate.sh script copies the contents 
of these files into the corresponding section 
(``Atoms'', ``Bonds'', ``Angles'', etc.)
of the 
DATA file or INPUT scripts generated by moltemplate 
(``system.data'', ``system.in.settings'', etc).
(Then the original files are moved to the ``output\_ttree/'' directory, 
 in an effort to clean things up and hide them from view.)
Users can create their own custom sections to a LAMMPS data file.
(See section \ref{sec:custom_data}.
   %(Note: It is unwise to explicitly add blank lines to a data file section.
   %because LAMMPS may interpret them as section breaks. 
   %Moltemplate will add the section headers 
   %and blank lines needed to keep LAMMPS happy.)

More generally, the ``write()'' and ``write\_once()'' commands can be used to
create any other files you may need to run your simulations,
which refer to the same \textit{@atom} and \textit{@bond} types.
   %Files whose names do not begin with ``In '' or ``Data '' can have any format
   %(and are not moved or cleaned up).
   %(These files are not removed or hidden later.) 
(See section \ref{sec:aux_files} 
  % and \ref{sec:output_ttree} for examples
for an example.)


\subsection{\textit{(Advanced)} 
               Using moltemplate to generate auxiliary files}
\label{sec:aux_files}
The following excerpt from an LT file 
creates a file named ``system.in.sw''. 
(It contains parameters for the ``sw'' pair style.
 This exotic many-body pair style requires a large number
 of parameters, which are read from a separate file.)
This ``system.in.sw'' file file will be read later when you run the simulation.
(The pair\_coeff command below tells LAMPS to read that file.)
\begin{verbatim}
write_once("system.in.sw") {
  mW mW mW 6.189 2.3925 1.8 23.15 1.2 -0.33333 7.04956 0.602224 4 0 0
}
write_once("In Settings") {
  pair_coeff * * sw system.in.sw mW NULL NULL NULL
}
\end{verbatim}
As new force-field styles and/or fixes are added to LAMMPS, 
the files they depend on can be embedded in an LT file in this way. 


\subsection{\textit{(Advanced)} Making custom DATA sections}
\label{sec:custom_data}
Suppose that in the future, the format of the LAMMPS DATA file changes
so that it now becomes necessary to supply a new section named ``Foo Fee Fum'',
for example.  You could do that using this command:
\begin{verbatim}
write_once("Data Foo Fee Fum") {
  File contents goes here. (These files can contain
  atom counters and/or other counter variables).
}
\end{verbatim}
This way moltemplate copy this text into the ``Foo Fee Fum'' section at
the end of the DATA file it is constructing.
This allows users to adapt to future changes in the LAMMPS data file format.



\subsubsection*{Does ``@atom:H'' conflict with ``\$atom:H''?}
\label{sec:vardetails}
No.  It is okay for static(@) and instance(\$) variables to share the same names.
(Moltemplate considers them distinct variables and they will be assigned independently.)


\subsubsection*{Addional Details}
Variable and molecule names can include unicode characters.
They can also include some whitespace characters and other special characters
by using backslashes and curly-brackets, for example:
``@\{atom: CA \}'' and ``@atom:\textbackslash\ CA\textbackslash\ ''.
Curly-brackets are useful to clarify when a variable name begins and ends,
such as in this example: ``@\{atom:C\}*@\{atom:H\}''.
This prevents the ``*'' character from being appended to the end of the 
``C'' variable name.
(Note that using the ``*'' character in any of the \textit{coeff} commands
within moltemplate is discouraged.  See section \ref{sec:wildcard_bug}.)

\textit{(Unicode is supported.)}


\pagebreak
\section{ Object composition and coordinate generation }
\label{sec:coordinates}

Objects can be connected together to form larger molecule objects.
These objects can be used to form still larger objects.
As an example, we define a small 2-atom molecule named ``Monomer'',
and use it to construct a short polymer (``Peptide'').

\begin{figure}[htbp]
\centering
\textbf{a)}
\includegraphics[height=3cm]{2bead_residue.jpg}
\quad \quad \quad \quad \quad
\textbf{b)}
\includegraphics[height=3cm]{2bead_peptide.jpg}
\newline
\vspace{10 mm}
\newline
\textbf{c)}
\includegraphics[width=4cm]{2bead_peptides_nopbc_t=0_LR.jpg}
\textbf{d)}
\includegraphics[width=4cm]{2bead_peptides_t=100ps_LR.jpg}
\caption{
\label{fig:2bead_peptide}
\textbf{a)-b)}
\textit{Building a complex system from small pieces:}
Construction of a polymer (\textbf{b}) 
out of smaller (2-atom) subunits (\textbf{a})
using composition and rigid-body transformations. 
Bonds connecting different residues together (blue) 
must be declared explicitly, 
but angle and dihedral interactions will be generated automatically.
See section \ref{sec:2bead} for details.
\textbf{c)}
An irregular lattice of short polymers.
(See section \ref{sec:multidimensional_arrays}.)
\textbf{d)}
The same system after 100000 time steps using Langevin dynamics.
  %the Langevin dynamics settings from section \ref{sec:runcg}.
(The VMD console commands used for visualization were:
``topo readlammpsdata system.data full'',
``animate write psf system.psf'',
``pbc wrap -compound res -all'', and 
``pbc box''.
See sections \ref{sec:vmd_topotools}, and \ref{sec:vmd_advanced}
for details.}
\end{figure}



\pagebreak

\subsection{Building a large molecule from smaller pieces}
\label{sec:2bead}
Consider the following simple 2-atom dumbell-shaped molelule (``Monomer'')
\begin{verbatim}
# -- file "monomer.lt" --

import "forcefield.lt"   # contains force-field parameters

Monomer inherits ForceField {

  write("Data Atoms") {
    # atomId molId   atomType   charge   x      y        z      
    $atom:ca $mol:... @atom:CA   0.0   0.000  1.0000   0.0000000
    $atom:r  $mol:... @atom:R    0.0   0.000  4.4000   0.0000000
  }
  write("Data Bonds") {
    # bond-id   bond-type        atom-id1  atom-id2
    $bond:cr    @bond:Sidechain  $atom:ca  $atom:r
  }
}
\end{verbatim}


Soon will use it to construct a polymer (``Peptide'')
\textit{Note: The ellipsis notation used here ``\$mol:...''.
warns moltemplate that the ``Monomer'' molecule may be part of a larger
molecule.
(This is explained in more detail in section \ref{sec:ellipsis_mol}.)
}

In this example we will define two kinds of molecule objects:
``Monomer'', and ``Peptide'' (\textit{defined later}).
It is often convenient to store atom types, masses, and force-field 
parameters in a separate file so that they
can be shared between these different molecules.
We do that in the ``forcefield.lt'' file below:


\begin{verbatim}
# -- file "forcefield.lt" --

ForceField {

  # There are 2 atom types: "CA" and "R"
  write_once("Data Masses") {
    @atom:CA    13.0
    @atom:R     50.0
  }

  # Force-field parameters ("coeffs") go in the "In Settings" section:

  write_once("In Settings") {
    # Pairwise (non-bonded) interactions:
    #           atomType1 atomType2   epsilon sigma
    pair_coeff   @atom:CA @atom:CA       0.10 2.0
    pair_coeff   @atom:R  @atom:R        0.50 3.6
    # (Interactions between different atoms are determined by mixing rules.)
  }

  # 2-body (bonded) interactions:
  #
  #   Ubond(r) = k*(r-r0)^2
  #
  write_once("In Settings") {
    #             bond-type        k     r0
    bond_coeff  @bond:Sidechain   15.0   3.4
    bond_coeff  @bond:Backbone    15.0   3.7
  }

  # Although the simple "Monomer" object we defined above has only
  # two atoms, later on, we will create molecules with many bonds.
  # By convention, in this file we keep track of all of the possible
  # interactions which could exist between these atoms:

  # Rules for determining 3-body (angle) interactions by atom & bond type:
  # angle-type     atomType1 atomType2 atomType3  bondType1 bondType2

  write_once("Data Angles By Type") {
    @angle:Backbone  @atom:CA  @atom:CA  @atom:CA   @bond:*   @bond:*
    @angle:Sidechain @atom:CA  @atom:CA  @atom:R    @bond:*   @bond:*
  }

  # Force-field parameters for 3-body (angle) interactions:
  #
  #   Uangle(theta) = k*(theta-theta0)^2
  #
  write_once("In Settings") {
    #             angle-type       k    theta0
    angle_coeff @angle:Backbone   30.00  114
    angle_coeff @angle:Sidechain  30.00  132
  }

  # Rules for determining 4-body (dihedral) interactions by atom & bond type:
  write_once("Data Dihedrals By Type") {
    # dihedralType atmType1 atmType2 atmType3 atmType4 bondType1 bnd2   bnd3
    @dihedral:CCCC @atom:CA @atom:CA @atom:CA @atom:CA  @bond:* @bond:* @bond:*
    @dihedral:RCCR @atom:R  @atom:CA @atom:CA @atom:R   @bond:* @bond:* @bond:*
  }

  # 4-body interactions in this example are listed by atomType
  # The forumula used is:
  #
  # Udihedral(phi) = K * (1 + cos(n*phi - d))
  #
  #     The d parameter is in degrees, K is in kcal/mol/rad^2.
  #
  # The corresponding command is 
  # dihedral_coeff dihedralType       K  n   d  w(ignored)

  write_once("In Settings") {
    dihedral_coeff @dihedral:CCCC   -0.5 1 -180 0.0
    dihedral_coeff @dihedral:RCCR   -1.5 1 -180 0.0
  }

  write_once("In Init") {
    # -- Styles used in "ForceField" --
    # -- (Changing these styles will change the formulas above) --
    units           real
    atom_style      full
    bond_style      harmonic
    angle_style     harmonic
    dihedral_style  charmm
    pair_style      lj/cut/coul/debye 0.1 11.0
    pair_modify     mix arithmetic
    dielectric      80.0
    special_bonds   lj 0.0 0.0 0.0
  }
}
\end{verbatim}



\subsubsection{Building a simple polymer}
We construct a short polymer by making 7 copies of ``Monomer'',
rotating and moving each copy:
\label{sec:2beadPeptide}
\begin{verbatim}
# -- file "peptide.lt" --

import "monomer.lt"

Peptide inherits ForceField {

  create_var {$mol}  # optional:force all monomers to share the same molecule-ID
                     # (The "Data Atoms" in Monomer must use the "$mol:..." notation.)

  res1 = new Monomer
  res2 = new Monomer.rot(180.0, 1,0,0).move(3.2,0,0)
  res3 = new Monomer.rot(360.0, 1,0,0).move(6.4,0,0)
  res4 = new Monomer.rot(540.0, 1,0,0).move(9.6,0,0)
  res5 = new Monomer.rot(720.0, 1,0,0).move(12.8,0,0)
  res6 = new Monomer.rot(900.0, 1,0,0).move(16.0,0,0)
  res7 = new Monomer.rot(1080.0, 1,0,0).move(19.2,0,0)

  # Now, link the residues together this way:
  write("Data Bonds") {
    $bond:backbone1  @bond:Backbone  $atom:res1/ca  $atom:res2/ca
    $bond:backbone2  @bond:Backbone  $atom:res2/ca  $atom:res3/ca
    $bond:backbone3  @bond:Backbone  $atom:res3/ca  $atom:res4/ca
    $bond:backbone4  @bond:Backbone  $atom:res4/ca  $atom:res5/ca
    $bond:backbone5  @bond:Backbone  $atom:res5/ca  $atom:res6/ca
    $bond:backbone6  @bond:Backbone  $atom:res6/ca  $atom:res7/ca
  }
}
\end{verbatim}
The position and orientation of each copy of ``Monomer'' 
is specified after the ``new'' statement. 
Each ``new'' statement is typically followed by a chain of 
move/rotate/scale functions separated by dots, evaluated left-to-right
(optionally followed by square brackets and then more dots). 
For example, ``res2'' is a copy of ``Monomer'' which is first rotated 
180 degrees around the X axis (denoted by ``1,0,0''), 
and \textbf{then} moved in the (3.2,0,0) direction.
(The last three arguments to the ``rot()'' command 
 denote the axis of rotation, which does not have to be normalized.)
(A list of available coordinate transformations 
is provided in section \ref{sec:xforms_table}.)

\textit{(Note: Although we did not do this here, 
it is sometimes convenient to represent polymers as 1-dimensional arrays. 
See sections \ref{sec:arrays} and \ref{sec:random_arrays} for examples.)}

To bond atoms in different molecules or molecular subunits together, we used 
the write(``Data Bonds'') command to append additional bonds to the system.

%\subsubsection{Sharing atom, bond and angle types}
%Normally you must separately define the parameters for all of the atoms types,
%and bond types, angle types etc... in every type of molecule.
%However different kinds of monomers in a heteropolymer typically will 
%share some common backbone atom types and other properties.
%You must be careful to indicate which atom and bond types are shared between
%different monomers by referring them using a ``../'' prefix.
%(See sections \ref{sec:variable_scope}, 
%\ref{sec:paths}, and 
%\ref{sec:butane} for details and examples.)
%\textit{Note: There is a heteropolymer example in the the 
%``2bead\_heteropolymer/'' directory in the online examples.
%This example demonstrates how to share backbone atoms, bonds, and angles. 
%You can also define specific angle or dihedral interactions which are
%specific to the atom types in different residues.}


\subsection{Bonded interactions \textit{by type}}
\label{sec:nbody_by_type_intro}

In this example we did \textit{not} provide a list of all 3-body
and 4-body forces between bonded atoms in the polymer.
(for example using the ``write\_once("Data Angles")'' command
from section \ref{sec:spce_example},
\textit{or} 
the ``write\_once("Data Dihedrals")'', 
or ``write\_once("Data Impropers")'' commands.)
Instead we provided moltemplate.sh with instructions to help it figure out 
which atoms participate in 3-body and 4-body bonded interactions.
Moltemplate can detect consecutively bonded atoms and 
determine the forces between them based on atom type.
(Bond type can also be used as a criteria.)
We did this in ``forcefield.lt'' using the
\mbox{``write\_once("Data Angles By Type")''} and 
\mbox{``write\_once("Data Dihedrals By Type")''} 
commands.
You can also generate improper interactions 
between any 4-atoms bonded together in a T-shaped topology
using the  ``write\_once("Impropers By Type")'' command.
See appendix \ref{sec:nbody_by_type} for more details.
\textit{(More general interactions are possible.
 See appendix \ref{sec:nbody_by_type_custom}.)}

  %\subsubsection*{\textit{(Advanced)} Order matters when sets overlap}
  %Bonded-interactions are generated in the order they appear in the LT file.
  %Interactions which are declared later may override the settings of 
  %interactions which appear earlier, such as in this example:
  %\begin{verbatim}
  %  write_once("Data Angles By Type") {
  %    @angle:Backbone  @atom:C* @atom:C*  @atom:*    @bond:*   @bond:*
  %    @angle:Sidechain @atom:CA @atom:CA  @atom:R    @bond:*   @bond:*
  %  }
  %\end{verbatim}
  % %Here the first line of this file creates a 3-body angle interaction
  % %of type ``@angle:Backbone'' between \textit{every} triplet of bonded atoms 
  % %in the molecule whose first two atom types begin with the letter ``C''.
  %The second line creates 3body interactions (of type ``@angle:Sidechain'')
  %specifically between atoms of type ``@atom:CA'', ``@atom:CA'', and 
  %``@atom:R'', overriding any triplets of this type which appeared earlier.



%\subsection*{\textit{(Advanced)} Mixing regular and ``By Type'' interactions}

%If an LT file contains both ``Data Angles'' and ``Data Angles By Type'',
%then the interactions explicitly defined in the ``Angles'' section will 
%always override the assignments made in ``Data Angles By Type''.
%The also applies to Dihedrals and Impropers.

  %\begin{verbatim}
  %write("Data Angles") {
  %  $angle:1 @angle:CCCgeneral $atom:c1 $atom:c2 $atom:c3
  %  $angle:2 @angle:CCCgeneral $atom:c1 $atom:c3 $atom:c4
  %}
  %\end{verbatim}


\section{Arrays, slices, and coordinate transformations}
\label{sec:arrays}
Moltemplate supports 1-dimensional, and multi-dimensional arrays.
These can be used to create straight (or helical) polymers
sheets, tubes, tori.
They are also to fill solid 3-dimensional volumes
with molecules or atoms.
(See sections \ref{sec:coords_intro} and \ref{sec:multidimensional_arrays}.)

Here we show an easier way to create the short polymer 
shown in section \ref{sec:2beadPeptide}.
You can make 7 copies of the \textit{Monomer} molecule this way:
\begin{verbatim}
  res = new Monomer[7]
\end{verbatim}
This creates 7 new \textit{Monomer} molecules (named 
\mbox{\textit{res[0]}}, 
\mbox{\textit{res[1]}}, 
\mbox{\textit{res[2]}}, 
\mbox{\textit{res[3]}}, ... 
\mbox{\textit{res[6]}}).
Unfortunately, by default, the coordinates of each molecule are identical.
To prevent the atom coordinates from overlapping, you have several choices:

\subsection{Transformations following brackets [] in a new statement}
\label{sec:arrays+xform}
   After every square-bracket [] in a new command,
you can specify a list of transformations to apply.
For example, we could have generated atomic coordinates for the 
the short polymer in section \ref{sec:2beadPeptide}
using this command:
\begin{verbatim}
  res = new Monomer [7].rot(180, 1,0,0).move(3.2,0,0)
\end{verbatim}
This will create 7 molecules.  
The coordinates of the first molecule \textit{res[0]} are will be unmodified.
However each successive molecule will have its coordinates cumulatively
modified by the commands ``rot(180, 1,0,0)'' followed by ``move(3.2,0,0)''.
\subsubsection*{optional: initial customizations (preceding [] brackets)}
\label{sec:xform+arrays+xform} 
You can also make adjustments to the initial coordinates of the molecule
before it is copied, and before any of the array transformations are applied.
For example:
\begin{verbatim}
  res = new Monomer.scale(1.5) [7].rot(180, 1,0,0).move(3.2,0,0)
\end{verbatim}
In this example, the ``scale(1.5)'' transformation is applied once to 
enlarge every \textit{Monomer} object initially.
This will happen before any of the rotation and move commands 
are applied to build the polymer
(so the 3.2 Angstrom spacings between each monomer will not be effected).

\subsection{Transformations following instantiation}
\label{sec:xform_after_instance}
Alternately you apply transformations to a molecule 
after they have been created (even if they are part of an array).
\begin{verbatim}
  res = new Monomer [7]

  # Again, the first line creates the molecules named 
  # "res[0]", "res[1]", "res[2]", "res[3]", ... "res[6]".
  # The following lines move them into position.
  res[1].rot(180.0, 1,0,0).move(3.2,0,0)
  res[2].rot(360.0, 1,0,0).move(6.4,0,0)
  res[3].rot(540.0, 1,0,0).move(9.6,0,0)
  res[4].rot(720.0, 1,0,0).move(12.8,0,0)
  res[5].rot(900.0, 1,0,0).move(16.0,0,0)
  res[6].rot(1080.0, 1,0,0).move(19.2,0,0)
\end{verbatim}

\subsection{Transformation order (general case)}
\label{sec:xform_order}
A typical array of molecules might be instantiated this way:
\begin{verbatim}
mols = new Molecule.XFORMS1() [N].XFORMS2()
mols[*].XFORMS3()
\end{verbatim}
The list of transformations denoted by ``XFORMS1'' in this example
are applied to the molecule first.
Then the transformations in ``XFORMS2'' are then applied to each
copy of the molecule multiple times.  
(For the molecule with index ``$i$'', named ``Molecule[$i$]'',
XFORMS2 will be applied $i$ times.)
Finally after all the molecules have been created, the list
of transformations in XFORMS3 will be applied.
For example, to create a ring of 10 peptides of radius 30.0, 
centered at position (0,25,0), use this notation:
\begin{verbatim}
peptide_ring = new Peptide.move(0,30,0) [10].rot(36,1,0,0)
  # After creating it, we can move the entire ring 
  # (These commands are applied last.)
peptide_ring[*].move(0,25,0)
\end{verbatim}


\subsection{Random arrays}
\label{sec:random_arrays}

\begin{figure}[htbp]
\centering
\textbf{a)}
\includegraphics[height=1.2cm]{random_2bead.jpg}
\hspace{0.2cm}
\textbf{b)}
\includegraphics[height=0.75cm]{random_3bead.jpg}
\hspace{0.2cm}
\textbf{c)}
\includegraphics[width=8cm]{random_heteropolymer.jpg}
%\newline
%\vspace{10 mm}
%\newline
\caption{
\label{fig:random_heteropolymer}
A random heteropolymer (\textbf{c}),
composed of of \textit{Monomer} and \textit{Monomer3} monomer subunits
(\textbf{a} and \textbf{b}) with (target) probabilities 0.6 and 0.4.
(However, due to random fluctuations, the actual ratio 
 in this case was 68\% and 32\%.
 To avoid this problem, see section \ref{sec:random_exact}.)
}
\end{figure}
Arrays of random molecules can be generated using the 
\mbox{\textit{new random() []}} syntax.  For example,
below we define a random polymer composed of 50 
\textit{Monomer} and \textit{Monomer3} monomer subunits.
(See figure \ref{fig:random_heteropolymer}.)
\begin{verbatim}
RandPoly50 inherits ForceField {
  # Make a chain of randomly chosen monomers:

  monomers = new random([Monomer, Monomer3], [0.6, 0.4], 123456)
                 [50].rot(180,1,0,0).move(2.95, 0, 0)

  # Now, link the monomers together this way:
  write("Data Bonds") {
    $bond:bb1 @bond:Backbone $atom:monomers[0]/ca $atom:monomers[1]/ca
    $bond:bb2 @bond:Backbone $atom:monomers[1]/ca $atom:monomers[2]/ca
    $bond:bb3 @bond:Backbone $atom:monomers[2]/ca $atom:monomers[3]/ca
    $bond:bb4 @bond:Backbone $atom:monomers[3]/ca $atom:monomers[4]/ca
\end{verbatim}
$\quad \quad \quad \vdots $
%           :           :              :                     :
\begin{verbatim}
    $bond:bb50 @bond:Backbone $atom:monomers[48]/ca $atom:monomers[49]/ca
  }
  #(Note: Both the "Monomer" and "Monomer3" subunits contain atoms
  #       named "$atom:ca".
} #RandPoly50
\end{verbatim}
It is also possible to fill a 2 or 3-dimensional volume with
molecules randomly.  This is discussed in section
\ref{sec:random_advanced}.

%\textit{Note: To specify the exactly number of molecules of each type,
%you can also use this notation (discussed below).}
%\begin{verbatim}
%  monomers = new random([Monomer, Monomer3], [30, 20], 123456)
%                 [50].rot(180,1,0,0).move(2.95, 0, 0)
%\end{verbatim}


The \mbox{\textit{new random()}} function takes 2 or 3 arguments:
a list of molecule types 
(\mbox{\textit{Monomer}} and \mbox{\textit{Monomer3}} in this example),
and a list of probabilities (\textit{0.6} and \textit{0.4})
both enclosed in square-brackets [].

\subsubsection{Random arrays with exact molecule type counts}
\label{sec:random_exact}
Recall that we requested that 60\% of the molecules be of type
``Monomer'' and 40\% type ``Monomer3'' (corresponding to 30 and 20, respectively).
However, the resulting polymer (shown in figure \ref{fig:random_heteropolymer})
contains 34 ``Monomer'' and 16 ``Monomer3'' monomers (68\% and 34\%, respectively).
This is because each time a monomer is created, a random number is generated
to decide which type of monomer will be created.
There is no guarantee that the total final fraction of monomers will 
match the target probabilities exactly (60\% and 40\%, respectively).
To specify the number of molecule types precisely, you can replace 
the list of probabilities ``[0.6,0.4]''
with a list of integers ``[30,20]''.
\begin{verbatim}
  monomers = new random([Monomer, Monomer3], [30, 20], 123456)
                 [50].rot(180,1,0,0).move(2.95, 0, 0)
\end{verbatim}
This will create exactly 30 ``Monomer'' and 20 ``Monomer3'' monomers.
(You can do this with multidimensional arrays as well.  
See section \ref{sec:random_multidim_exact}.)
%(In both case, the sum of the molecule type counts (30,20) must match the 
%number of molecules in the array being created.)


\subsubsection*{Details regarding the \textit{new random} command:}

\textit{Note:} You can tell moltemplate to customize the bond-types and 
              angles, depending on the (types of) monomers are connected
              by each bond.  The ``random\_heteropolymer'' example
              downloadable at \url{www.moltemplate.org} demonstrates
              how to do this.

\textit{Note:}
Although this example, there are only two monomer types
(``Monomer'' and ``Monomer3''), there is no limit to the number 
of molecule types which appear in these lists (eg ``[Monomer, Monomer3, 4bead],[0.2,0.3,0.2]'')

\textit{Note:}
An optional random-seed argument can also be included.
(For example the \mbox{\textit{``123456''}} shown above.
 If you omit this number, then you will get different 
 results each time you run moltemplate.)

\textit{Note:}
These lists can also contain vacancies/blanks.
See section \ref{sec:random_vacancies}.)

\textit{Note:}
Once a molecule containing random monomers is defined, 
(\mbox{\textit{``RandPoly50''}} in this example), each copy of that molecule 
(created using the \textit{new} command) is identical.

\subsubsection*{Optional: Customizing molecule positions 
                          in a \textit{random()} array}
You can customize the position of each type of molecule in the array,
before the array is constructed.
To do this, you can add additional movement commands after 
each molecule's type name in the list (eg ``Monomer'' and ``Monomer3''):
\begin{verbatim}
  monomers = new random([Monomer.move(0,0.01,0),
                         Monomer3.move(0,-0.01,0)], 
                        [30,20],
                        123456)
                 [50].rot(180,1,0,0).move(2.95, 0, 0) 
\end{verbatim}
The \mbox{\textit{.move(0,0.01,0)}} and \mbox{\textit{.move(0,-0.01,0)}}
suffixes moves these monomers closer or further away from the
polymer axis (the x axis in this example).
This is not restricted to \mbox{\textit{.move()}} commands.
(You can also use \mbox{\textit{.rot()}}, and \mbox{\textit{.scale()}} 
commands as well.)
These moves will be applied (in order from left to right), \textit{before} 
any of the \mbox{\textit{.move()}} and \mbox{\textit{.rot()}}
commands appearing later (following ``[50]'') are carried out.




\subsection{[*] and [i-j] slice notation}
\label{sec:array_wildcards_intro}
You can move the entire array of molecules using ``[*]'' notation:
\begin{verbatim}
  res[*].move(0,0,40)
\end{verbatim}
(Note that ``res.move(0,0,40)'' does not work.
 You must include the ``[*]''.)
You can also use range limits to move only some of the residues:
\begin{verbatim}
  res[2-4].move(0,0,40)
\end{verbatim}
This will move only the third, fourth, and fifth residues.
If you are more familiar with python's slice notation, you can 
accomplish the same thing using:
\begin{verbatim}
  res[2:5].move(0,0,40)
\end{verbatim}
(In this case, the second integer (eg ``5'') is interpreted as a 
 strict upper bound.)

(If these customizations
 are not enough for your needs, you can also always load atom 
coordinates from an external PDB or XYZ file.
Such files can be generated by PACKMOL, 
or a variety of advanced graphical molecular modeling programs. 
For complex systems, this may be the best choice.)




\subsubsection{Building arrays one interval at a time (using slice notation)}

For a more complicated example, you can build polymers using slice notation.
The example below demonstrates how to build a polymer,
specifying which part is random, and and which part is not:

\begin{verbatim}
  monomers[0]    = new Monomer3
  monomers[1-48] = new random([Monomer, Monomer3], [30, 18], 123456)
                       [48].rot(180,1,0,0).move(2.95, 0, 0)
  monomers[49]   = new Monomer3
  # It's a good idea to move these monomers to keep them from overlapping
  monomers[0].rotate(180,1,0,0)
  monomers[1-48].move(2.95,0,0)
  monomers[49].move(144.55,0,0)    #(note: 144.55=49*2.95)
\end{verbatim}
In this example, we insure that monomers[0] and monomers[49] are both
of type ``Monomer3'' 
(while keeping the total number of ``Monomer'' and ``Monomer3'' monomers at 
 30 and 20, respectively).

\textit{(Note: You can replace ``monomers[1-48]'' with
``monomers[1:49]'', or ``monomers[1*48]'', if you prefer that syntax style.
You can build multidimensional arrays using slice notation as well, for example
``molecules[3][10-19][4-6] = new Molecule[10][3]'')}



\subsection{Multidimensional arrays}
\label{sec:multidimensional_arrays}
The same techniques work with multidimensional arrays.
Coordinate transformations can be applied to each layer
in a multi-dimensional array.
For example, to create a cubic lattice of 3x3x3 peptides:
you would use this syntax:
\begin{verbatim}
molecules = new Peptide [3].move(30.0, 0, 0)
                        [3].move(0, 30.0, 0)
                        [3].move(0, 0, 30.0)
\end{verbatim}
(Similar commands can be used with rotations to generate objects
with cylindrical, helical, conical, or toroidal symmetry.)

\subsection{Customizing individual rows, columns, or layers}
Similarly, you can customize the position of individual peptides, 
or layers or columns using the methods above:
\begin{verbatim}
molecules[1][*][*].move(0,20,0)
molecules[*][1][*].move(0,0,20)
molecules[*][*][1].move(20,0,0)
\end{verbatim}
See figure \ref{fig:2bead_peptide}c)
\textit{(You can also use slice notation, 
         eg ``molecules[1][0-2][0-1].move(20,0,0)'')}

You can delete part of an array and replace it with something else
(eg \textit{``Lipid''})
using slice notation:
\begin{verbatim}
delete molecules[0-1][1][1-2] # (shorthand for delete molecules[0][1][1]
                              #                delete molecules[0][1][2]
                              #                delete molecules[1][1][1]
                              #                delete molecules[1][1][2])

# Now replace the array elements we deleted:
molecules[0-1][1][1-2] = new Lipid [2].move(30,  0.0, 0.0)
                                   [2].move(0.0, 0.0, 30.0)

# ...and move them back to the location of the vacancies we created
molecules[0-1][1][1-2].move(0, 30.0, 30.0)
\end{verbatim}
\textit{The word ``Lipid'' in this example is not important.
        It is the name of some other molecule type.}


\subsection{Creating random mixtures using multidimensional arrays}
\label{sec:random_advanced}
You can use \mbox{\textit{``new random()''}} to fill space with
a random mixture of molecules.  The following 2-dimensional example
creates a lipid bilayer (shown in figure \ref{fig:random_bilayer})
composed of an equal mixture of 
DPPC and DLPC lipids. (...Whose definition we omit here.  
See the online examples for details.)
\begin{verbatim}
import "lipids"                                     # define DPPC & DLPC
lipids = new random([DPPC,DLPC], [0.5,0.5], 123)    # "123"=random_seed
                    [19].move(7.5,    0,     0)     # lattice spacing 7.5
                    [22].move(3.75, 6.49519, 0)     # hexagonal lattice
                     [2].rot(180, 1, 0, 0)          # 2 monolayers
\end{verbatim}
\begin{figure}[htbp]
\centering
\textbf{a)}
\includegraphics[width=5cm]{lipid_bilayer_mixture.jpg}
\hspace{0.5cm}
\textbf{b)}
\includegraphics[width=5cm]{lipid_bilayer_vacancies.jpg}
%\newline
%\vspace{10 mm}
%\newline
\caption{
\label{fig:random_bilayer}
A lipid bilayer membrane composed of a random equal mixture of
two different lipid types in a 1:1 ratio.
(See section \ref{sec:random_advanced}.)
In \textbf{b)} one of the molecule types was left blank
leaving vacancies behind.  
(See section \ref{sec:random_vacancies}.)
}
\end{figure}
\subsection{Inserting random vacancies}
\label{sec:random_vacancies}
The list of molecule types passed to the \mbox{\textit{random()}} function
may contain blanks.  In the next example, 30\% of the lipids are missing:
\begin{verbatim}
lipids = new random([DPPC, ,DLPC], [0.35,0.3,0.35], 123) # 2nd element is blank
                    [19].move(7.5,    0,     0)
                    [22].move(3.75, 6.49519, 0)
                     [2].rot(180, 1, 0, 0)     
\end{verbatim}
The results are shown in figure \ref{fig:random_bilayer}b).
\textit{(Note: When this happens, the array will contain missing elements.
 Any attempt to access the atoms inside these missing molecules will
 generate an error message, 
 however moving or deleting array entries 
 using [*] or [i-j] notation should be safe.)}

\subsubsection{Random multidimensional arrays with exact type counts}
\label{sec:random_multidim_exact}
Due to random fluctuations the number of DPPC and DLPC lipids created 
may not equal exactly 0.35 $\times$ of the number of entries in the array,

Alternately, you can specify the exact number of DPPC and DLPC molecules
you desire (as opposed to a list of probabilities).
To do this, replace the list of probabilities with integers:
\begin{verbatim}
lipids = new random([DPPC, ,DLPC], [293,250,293], 123)
                    [19].move(7.5,    0,     0)
                    [22].move(3.75, 6.49519, 0)
                     [2].rot(180, 1, 0, 0)     
\end{verbatim}
This will generate exactly 293 DPPC and DLPC molecules
(and 250 \textit{blank} entries, 
since the second molecule type was unspecified).
The sum (ie 293+250+293) must equal the number of entries in the 
array you are creating (ie 19x22x2).

\subsection{Cutting rectangular holes using \textbf{delete}}
\label{sec:delete_holes}
The delete command can be used to cut large holes in 
1, 2, and 3-dimensional objects.
For example, consider a simple 3-dimensional 12x12x12 cube of molecules.
(For simplicity, each ``molecule'' in this example contains only one atom.
 These atoms appear as blue spheres in figure \ref{fig:delete_holes}.)
\begin{verbatim}
molecules = new OneAtomMolecule [12].move(3.0,0,0)
                                [12].move(0,3.0,0)
                                [12].move(0,0,3.0)
\end{verbatim}
Then, we cut out some rectangular vacancies:
  %The first two commands below delete two layers of molecules 
  %near the top and bottom of the cube.
  %The last command deletes a rectangular box of molecules near the center.
\begin{verbatim}
delete molecules[*][*][2]      
delete molecules[*][*][8]      
delete molecules[6-7][0-8][5-6]
\end{verbatim}
The result of these operations is shown in figure
\ref{fig:delete_holes}.
\textit{(Note: You may move or delete previously deleted array elements
         more than once, and/or deleting overlapping rectangular regions
         without error.)}

\begin{figure}[htbp]
\centering
\includegraphics[width=4.0cm]{delete_holes1.jpg}
\caption{
\label{fig:delete_holes}
Rectangular holes can be carved out of an array of molecules
(represented here by blue spheres)
using the ``delete'' command.  Three delete commands were used to
remove the two planar regions and the rectangular hole in the center.
}
\end{figure}






\section{Customizing molecule position and topology}
\label{sec:custom_xform}
By default, each copy of a molecule created using the \textit{new}
command is identical.  This need not be the case.

As discussed in section \ref{sec:xform_after_instance},
individual molecules which were recently created
can be moved, rotated, and scaled.
You can also overwrite or delete individual atoms, 
bonds, and other interactions within a molecule, or their subunits.
(See sections 
\ref{sec:delete_atoms_bonds}, 
\ref{sec:custom_atom}, and \ref{sec:adding_atoms_bonds}.)
You make any of these modifications to \textit{some} copies 
of the molecule without effecting other copies.
Furthermore, if those molecules are compound objects 
(if they contain individual molecular subunits within them),
then you can rearrange the positions of their subunits as well.
And all of this can be done from anywhere else in the LT file.
  %\textit{(The notation in section \ref{sec:paths} explains
  %         how to navigate the object hierarchy.)}

For example, suppose we used the ``Peptide'' molecule we defined above
to create a larger, more complex ``Dimer'' molecule.
\begin{verbatim}
Dimer {
  peptides[0] = new Peptide
  peptides[1] = new Peptide.rot(180,1,0,0).move(0, 12.4, 0)
}
dimer = new Dimer
\end{verbatim}
The \textit{Dimer} molecule is shown in figure \ref{fig:dimers}a). 
\textit{Optional: If you want all the atoms in a ``Dimer'' to share the same molecule-ID,
then define ``Dimer'' this way:}
\begin{verbatim}
Dimer inherits ForceField {
  create_var { $mol }
  peptides[0] = new Peptide
  peptides[1] = new Peptide.rot(180,1,0,0).move(0, 12.4, 0)
}
\end{verbatim}
\textit{For this to work, you must also delete the 
 \mbox{\textit{``create\_var \{\$mol:.\}''}} line from
 the definition of the Peptide molecule. See section \ref{sec:2bead}.}


We can subsquently customize the position of the 3rd residue 
of the second peptide this way:
\begin{verbatim}
dimer/peptides[1]/res[2].move(0,0.2,0.6)
\end{verbatim}

This does not effect the position of \textit{res[2]} in \textit{peptides[0]}.
(or in any other \textit{``Peptide''} or \textit{``Dimer''} molecule.)
If you want to move both residues, you could use a wildcard character ``*''
\begin{verbatim}
dimer/peptides[*]/res[2].move(0,0.2,0.6)
\end{verbatim}
(You can also use ranged (slice) notation, such as ``peptides[0-1]'',
 as an alternative to ``peptides[*]''. 
See section \ref{sec:array_wildcards_intro}.

To make changes that apply to every subsequently created \textit{``Peptide''} or
\textit{``Dimer''} molecule, see section \ref{sec:molecule_customization}.)


\subsection{Customizing individual atom locations}
\label{sec:custom_atom}
The ``move'' or ``rot'' commands can not be used to control the positions
of \textit{individual atoms}.
Instead simply overwrite their coordinates this way:
%$atom:dimer/peptides[0]/res[2]/CA $mol:dimer/peptides[1] @atom:R 0 6.4 8.0 0
\begin{verbatim}
write("Data Atoms") {
  $atom:dimer/peptides[0]/res[2]/ca $mol:... @atom:R 0 6.4 8.2 0.6
}
\end{verbatim}

\subsection{Adding bonds and angles to individual molecules}
\label{sec:adding_atoms_bonds}
Adding additional bonds within a molecule can be accomplished
by writing additional lines of text to the ``Data Bonds'' section.
(This is what we did when we added bonds between residues to create a polymer
 in section \ref{sec:2beadPeptide}.)
Again, bonds and atom names must be referred to by their \textit{full} names.
Bonds and bonded interactions can be deleted using the ``delete'' command.
(See section \ref{sec:delete}.)


\subsection{The \textbf{delete} command}
\label{sec:delete}

\subsubsection{Deleting molecules or molecular subunits}
Molecules can be further customized by deleting 
individual atoms, bonds, bonded-interactions, and entire subunits.
We can \textbf{delete} the 3rd residue of the second peptide, 
use the ``delete'' command:
\begin{verbatim}
delete dimer/peptides[1]/res[2]
\end{verbatim}

\subsubsection{Deleting atoms, bonds, angles, dihedrals, and impropers}
\label{sec:delete_atoms_bonds}
Individual atoms or bonds can be deleted in a similar way:
\begin{verbatim}
delete dimer/peptides[1]/res[3]/ca         #<-- deletes the "ca" atom
delete dimer/peptides[1]/res[4]/cr         #<-- deletes the "cr" bond
\end{verbatim}
Whenever an atom or a molecule is deleted, the bonds, angles, dihedrals, 
and improper interactions involving those atoms are deleted as well.
\textit{Note: You must omit the ``\$'' character when deleting atoms,
bonds, or angles, as we did in the two lines above).}


  %\textit{(In fact, any lines of text in any ``write()'' statement 
  %containing references to deleted atoms are omitted.

When a bond is deleted, any angular, dihedral, or improper 
interactions which were \textit{automatically} 
generated by moltemplate are removed as well.
(However other bonded interactions explicitly listed by the user in their
``Data Angles'', ``Data Dihedrals'', or ``Data Impropers'' sections
are not removed.  These need to be deleted manually.)

Multiple molecules can moved or deleted in a single command.  For example,
the following command deletes the third, fourth, and fifth residues from 
both peptides[0] and peptides[1]:
\begin{verbatim}
delete dimer/peptides[*]/res[2-4]
\end{verbatim}
See section \ref{sec:array_wildcards_intro} for an
explanation of ranged (``[2-4]'') array notation, 
and wildcard characters (``*'').

\textit{Minor bug notice: 
Deleting atoms or molecules may cause 
inaccuracies in the \$atoms, \$bonds, \$angles, \$dihedrals, and \$impropers
sections of the ``ttree\_assignments.txt'' file.
(If this is a problem, please email me. -Andrew 2014-12-09.)
Fortunately, this should not harm the resulting LAMMPS data files or input
scripts generated by moltemplate.  They should still work with LAMMPS.}

\textit{WARNING: The \textbf{delete} feature is experimental.
There have been a few bugs in the \textbf{delete} command, but by 2014-12-09
these should be fixed.  Please report any problems you find.
As always, be sure to visualize your structures 
to make sure they look reasonable.
(...by running moltemplate.sh using the 
 ``-vmd'' command line option, for example.
 See sections \ref{sec:vmd_topotools}, \ref{sec:vmd_advanced} for details.)}
%\textit{\textbf{BUG Warning:}
%As of 2014-4-02, delete does not always work 
%when the deleted molecule is both bonded to other molecules,
%and when it contains sub-molecules of it's own.
%The temporary work-around is simply to avoid connecting bonds to any molecule
%which you plan to delete later.  I plan to fix this bug eventually.
%}



  %\subsubsection*{The context() modifier.}
  %\textit{THIS FEATURE DOES NOT WORK YET AS OF 2012-5}
  %By default, this transformations is applied relative
  %to the coordinate system in which the command was given.
  %In other words, this command will move the third 
  %residue of peptides[1] in the +Y direction 
  %regardless of the direction that the molecule ``res[2]'' is facing.
  %Alternately, if we want to apply this transformation 
  %in peptides[1]'s local coordinate system, 
  %we would use the context(peptides[1]) command:
  %\begin{verbatim}
  %dimer2/peptides[1]/res[2].context(peptides[1]).move(0,1,0)
  %\end{verbatim}


%\subsubsection*{Examples using center-of-mass coordinate transformations}
%\textit{WARNING: experimental feature 2012-3-31}
%
%You can also center a molecule around it's center-of-mass using ``movecm()'',
%rotate it, and then move it this way:
%\begin{verbatim}
%re6s = new Monomer.movecm(0,0,0).rot(180.0, 1,0,0).move(14.2, 0, 0)
%\end{verbatim}
%By default all rotations are about the origin, not the center-of-mass.
%You can also rotate a molecule around it's center-of-mass using ``rotcm()''
%(without centering it first), and them move the molecule this way:
%\begin{verbatim}
%res6 = new Monomer.rotcm(180.0, 1,0,0).move(14.2, 0, 0)
%\end{verbatim}


\subsection{Customizing molecule \textit{types}}
\label{sec:molecule_customization}
You can create modified versions of existing molecule \textit{types}, 
without having to redefine the entire molecule. For example:
\begin{verbatim}
Dimer0 = Dimer.move(-9.6,-6.2, 0).scale(0.3125)
\end{verbatim}
or equivalently:
\begin{verbatim}
Dimer0 = Dimer
Dimer0.move(-9.6,-6.2, 0).scale(0.3125)
\end{verbatim}
This creates a new type of molecule named ``Dimer0'' whose 
coordinates have been centered and rescaled.
(Note that the ``scale()'' command only effects the atomic coordinates.
(You will have to override earlier force field settings,
such as atomic radii and bond-lengths in order for this to work properly.)
If we want to make additional customizations
(such as adding atoms, bonds, or molecular subunits), we could use this syntax:
\begin{verbatim}
Dimer0 = Dimer

# Add some new atoms connecting the two peptides in the dimer

Dimer0 inherits ForceField {
  write("Data Atoms") {
    $atom:t1 $mol:. @atom:CA   0.0   23.0   0.0     0.0
    $atom:t2 $mol:. @atom:CA   0.0   24.7   4.0     0.0
    $atom:t3 $mol:. @atom:CA   0.0   24.7   8.4     0.0
    $atom:t4 $mol:. @atom:CA   0.0   23.0   12.4    0.0
  }
  write("Data Bonds") {
    $bond:b1 @bond:Backbone $atom:peptides[0]/res7/CA $atom:t1
    $bond:b2 @bond:Backbone $atom:t1 $atom:t2
    $bond:b3 @bond:Backbone $atom:t2 $atom:t3
    $bond:b4 @bond:Backbone $atom:t3 $atom:t4
    $bond:b5 @bond:Backbone $atom:t4 $atom:peptides[1]/res7/ca
  }
}

# Center and rescale the atoms in all "Dimer0"
Dimer0.move(-9.6,-6.2, 0).scale(0.3125)
\end{verbatim}
The result of these modifications is shown in figure \ref{fig:dimers}b).
\begin{figure}[htbp]
\centering
\textbf{a)}
\includegraphics[height=3cm]{dimer_LR.jpg}
\hspace{1cm}
\textbf{b)}
\includegraphics[height=3cm]{dimer+dimer0_transparent_LR.jpg}
%\newline
%\vspace{10 mm}
%\newline
\caption{
\label{fig:dimers}
\textbf{a)}
The ``Dimer'' molecule.  This is a contrived example consisting of
two ``Peptides''.  See section \ref{sec:2beadPeptide}
\textbf{b)}
A customized version of the ``Dimer'' molecule.  
(The original ``Dimer'' is shown faded in the background for comparison.)
}
\end{figure}

  %\textit{Note1: Coordinate transformations applied to entire
  %molecule types are an experimental feature as of 2013-4-07.)
  %SINCE THEN THIS FEATURE HAS BEEN TESTED.  IT SEEMS TO WORK.
  

\textit{Note: These coordinate transformations will be 
applied \textbf{after} the molecule is constructed.
(If you add atoms to the molecule, these will be added before
the coordinate transformations are applied,
even if you issue the command later.)
Consequently, to make things clear, 
I recommend placing the coordinate transforms applied to 
an entire molecule type \textbf{after} all of its internal details 
(bonds, atoms, subunits) have been declared, as we did here.}

\subsubsection*{\textit{(Advanced)} Inheritance}
\label{sec:inheritance_intro}
The \textit{Dimer0} molecule is a type of \textit{Dimer} molecule.
For those who are familiar with programming, 
relationships like this are analogous to the relationship 
between parent and child objects in an object-oriented programming language.
  %What we have done is equivalent to saying that
  %\textit{Dimer0} inherits from \textit{Dimer}.
More general kinds of inheritance are supported by moltemplate
and are discussed in section \ref{sec:inheritance}.

\subsubsection*{\textit{(Advanced)} Multiple Inheritance}
If we wanted, we could have created a new molecule type 
(like \textit{``Dimer0''}) 
which includes atom types and features from 
\textit{multiple} different types of molecules.
Section \ref{sec:inheritance} mentions one way to do this
and section \ref{sec:inheritance_vs_object_composition}
discusses alternate approaches.








\section*{Advanced moltemplate usage}



\section{Portability: Using \textit{LT files} for force-field storage}
\label{sec:spce_example_robust}
The ``.LT'' format is a flexible file format
for storing force field parameters in LAMMPS.
If you want to share your ``.LT'' file with others, it's 
not safe to assume that all interactions use the same standard formula.

\subsection{Mixing molecule types}
LAMMPS has the ability to combine molecules using multiple different 
force-field styles together using. 
  %Atoms of one type may interact with 
  %each other using inexpensive Lennard-Jones potentials. 
  %Other atoms in the same simulation 
  %may interact using tabulated potentials, 
  %orientation-dependent ellipsoidal potentials, 
  %or even more complex 3-body forces (for example). 
  %Each of these different force-fields is calculated 
  %using code from different source files. 
  %LAMMPS is popular among users who add 
  %their own custom source files.
In section \ref{sec:spce_example}, 
we provided an example of an SPCE water molecule model.
This example was simple to understand.
However, as written, it would be impossible to combine this definition of water 
with other molecules which don't share the same simple bond or angle styles.
For example, we used harmonic restoring forces to preserve the water angle 
at $109.47^\circ$, but other users may want to mix this SPCE water with a small 
number of molecules which use a more complicated angular potential formula,
or tabular angle potentials.
Using the ``hybrid'' keyword, you can avoid this limitation. 
   %being limited to one particular 
   %formula to describe all of the bonds, angles, dihedrals
   %(and pair and improper) interactions.
A more robust example is included below.

\begin{verbatim}
# file "spce.lt" 
#
#    H1     H2
#      \   /
#        O

SPCE {

  write_once("In Init") {
    # -- Default styles (for solo "SPCE" water) --
    units        real
    atom_style   full
    pair_style   hybrid lj/charmm/coul/long 9.0 10.0 10.0
    bond_style   hybrid harmonic
    angle_style  hybrid harmonic
    kspace_style pppm 0.0001
    pair_modify  mix arithmetic
  }

  # AtomID  MolID("."=this)  AtomType  charge  coordX   coordY   coordZ
  write("Data Atoms") {
    $atom:O  $mol:. @atom:O -0.8476  0.0000000 0.00000 0.000000
    $atom:H1 $mol:. @atom:H  0.4238  0.8164904 0.00000  0.5773590
    $atom:H2 $mol:. @atom:H  0.4238  -0.8164904 0.00000 0.5773590
  }

  # atom-type  Mass
  write_once("Data Masses") {
    @atom:O    15.9994
    @atom:H     1.008
  }

  # -- Forces between atoms (non-bonded) --

  #           atomTypeI atomTypeJ    pair-style-name    parameter-list
  write("In Settings") {
    pair_coeff   @atom:O @atom:O  lj/charmm/coul/long   0.1553  3.166 
    pair_coeff   @atom:H @atom:H  lj/charmm/coul/long   0.0     2.058
  }

  # -- Forces between atoms (bonded) --

  #  bond-id   bond-type  atom-id1 atom-id2
  write("Data Bonds") {
    $bond:oh1  @bond:OH   $atom:O  $atom:H1
    $bond:oh2  @bond:OH   $atom:O  $atom:H2
  }

  #             bond-type   bond-style-name  parameter-list
  write("In Settings") {
    bond_coeff   @bond:OH      harmonic      200.0   1.0 
  }

  # angle-id   angle-type  atom-id1 atom-id2 atom-id3
  write("Data Angles") {
    $angle:hoh @angle:HOH  $atom:H1 $atom:O $atom:H2
  }

  #              angle-type  angle-style-name  parameter-list
  write("In Settings) {
    angle_coeff  @angle:HOH    harmonic        200.0   109.47
  }

  # miscellaneous
  write_once("In Settings") {
    group spce type  @atom:O  @atom:H
    fix fSHAKE spce shake 0.0001 10 100 b @bond:OH a @angle:HOH
    # (Remember to "unfix" fSHAKE during minimization.)
  }

} # SPCE
\end{verbatim}
There are two differences between this molecule definition
and the ``spce\_simple.lt'' example from section
\ref{sec:spce_example}:

\subsubsection*{Hybrid force field styles}
  %Each one of these ``\_style'' commands above contains the 
  %``hybrid'' keyword, and followed by a single force-field style
  %(such as ``harmonic'', or ``lj/charmm/coul/long''). 
To experienced LAMMPS users, it may seem strange 
that in this example that we have chosen ``hybrid'' 
styles followed by only one force-field style (``harmonic'').
    %This is due to a quirk in the way LAMMPS reads input script files:
    %We do this so that we later have the option to customize 
    %the force field style for every 
    %pair\_coeff, 
    %bond\_coeff, 
    %angle\_coeff, 
    %dihedral\_coeff, 
    %and improper\_coeff command.  
  %This syntax is only allowed when using ``hybrid'' styles.
  %It's nice to have the option to be able to 
  %customize force-field style after every interaction.
  %Again, we don't need to do that if we are only simulating water,
  %it might be necessary if we are combining SPCE water with other
  %molecule types which use different styles.
However this will make your molecule easier to share with others. 
When other people use your LT file, they can override these
styles as explained in section \ref{sec:overriding_styles}.

%\subsection{Include a default style:}
%LAMMPS requires users to include 
%``atom\_style'',``bond\_style'', ``angle\_style'' 
%commands in the ``Init'' section 
%(which is part of the LAMMPS input script).
%We did this at the beginning of the definition of the ``SPCE'' molecule. 
%The bond and angle styles may clash with the force-field styles 
%used by other molecules we might want to interact with. 
%Presumably the final list of styles will be specified later on by the users 
%who include our ``spce.lt'' molecular file into their simulations,
%overriding our settings.
%However it's always a good idea to provide a list of \textit{default styles} 
%just in case they don't. 

%\subsubsection*{Splitting molecule definitions into multiple files.}
%Alternately, we could eliminate the ``In Init'' section from our
%``spce.lt'' file and create another LT file containing the following
%additional text:
%   %# -- All settings below are optional and can be overridden later.--
%\begin{verbatim}
%# file "spce_defaultstyles.lt"
%SPCE { # <-- Append additional content to the "SPCE" molecule
%  write_once("In Init") {
%    # -- Default styles (for solo "SPCE" water) --
%    units        real
%    atom_style   full
%    pair_style   hybrid lj/charmm/coul/long 9.0 10.0 10.0
%    bond_style   hybrid harmonic
%    angle_style  hybrid harmonic
%    kspace_style pppm 0.0001
%    pair_modify  mix arithmetic
%  }
%}
%\end{verbatim}
%\textit{
%(Note that additional ``SPCE \{...\}'' wrapper
%merely appends additional content 
%to the ``SPCE'' molecule defined in ``spce.lt''.
%This does not overwrite SPCE.)
%}
%Splitting up a molecule into multiple files is usually 
%not necessary, especially for small molecules.


  %(We note that it is necessary to include the ``hybrid'' keyword in the
  %``pair\_style'' and ``bond\_style'' commands because this changes the syntax 
  %of the ``pair\_coeffs'', ``bond\_coeffs'', and other ``coeffs'' commands.)



\subsection{Combining molecules with different force field styles}
\label{sec:overriding_styles}
\textit{Later on}, if a user wants to combine the SPCE water molecule
with another molecule which uses a tabular pair\_style (for example), 
they would have to specify the complete hybrid pair\_style in the 
``Init'' section of their LT file.  For example:
\begin{verbatim}
import "spce.lt"
import "other_molecule.lt"

write_once("In Init") {
  pair_style hybrid lj/charmm/coul/long 9 10 10 table spline 1000
}
\end{verbatim}
Note: By placing the ``write\_once("In Init")\{ \}'' statement 
\textit{after} ``import "spce.lt"'', this insures that
the pair\_style commands issued here will override the 
pair\_style commands issued earlier ``spce.lt''.
%  bond_style hybrid harmonic nonlinear
%  angle_style hybrid harmonic cosine/periodic
This allows moltemplate users users to combine their molecules
``spce.lt'' file shown here
with other template files without modification
(assuming the atom styles match).


\subsubsection*{Warning: Force-field parameters belong in ``In Settings'', not ``Data''}

LAMMPS allows users to store force-field parameters (``Coeffs'') in two places:
a DATA file, \textit{or} an INPUT script. 
Similarly, moltemplate technicaly allows you to store these parameters in 
in the ``Data'' sections of your .LT file:
\begin{list}{}
\item write\_once("Data Pair Coeffs")
\item write\_once("Data Bond Coeffs")
\item write\_once("Data Angle Coeffs")
\item write\_once("Data Dihedral Coeffs")
\item write\_once("Data Improper Coeffs")
\item
\end{list}

\textit{However, for portability reasons, this is discouraged.} 
Instead, declare your force field parameters 
as we do in this manual, 
using the corresponding input script commands.
(For example, ``pair\_coeff'', ``bond\_coeff'', ``angle\_coeff'',
 ``dihedral\_coeff'', and ``improper\_coeff''.
As in the examples, all of these commands belong in the 
``write\_once("In Settings")'' sections of your .LT files.)


\subsection{Nesting}
\label{sec:nesting}
Molecule names such as ``Solvent'' (or even ``Water'')
are short and easy to type, but are vague and are not portable.
If you use common, generic molecule names, you will not be able
to combine your molecule templates with templates written 
by others (without carefully checking for naming conflicts).
LT files were meant to be used for storing 
and exchanging libraries of different molecule types.

Suppose, for example, that you want to run a simulation consisting of
different molecule types, each of which belong to different LT files.
Suppose two of the LT files both happen to contain definitions for
``Water''.
Moltemplate does not detect these name clashes automatically 
and instead attempts to merge the two versions of ``Water'' together,
(most likely creating a molecule with 6 atoms instead of 3).
This is presumably not what you want.

As the number of molecule types grows, 
the possibility of naming clashes increases. 
As the behavior of the same molecule can be approximated 
using many different force fields, 
one has to be careful to avoid clashing molecule names.

To alleviate the problem, you can ``nest'' your 
molecules inside the definition of other molecules or 
namespace objects.
This reduces the scope in which your molecule is defined.
See section \ref{sec:butane} for an example.


\subsection{A simple force-field example}
Force-field parameters can be shared by groups of related molecules.
In the example below, we create an object named ``TraPPE''.
Later we use it to define a new molecule named ``Cyclopentane''.

The following example defines a coarse-grained (united-atom)
version of a ``cyclopentane'' molecule. (Hydrogen atoms have been omitted.)
In this example, only the atom types (and positions) and the bonds 
connecting them need to be specified.  
The interactions between them are determined automatically 
by the settings in the force-field file ``trappe1998.lt''.
\begin{verbatim}
import "trappe1998.lt"

cyclopentane {

  # AtomID  MolID('.'=this) AtomType  charge coordX  coordY   coordZ
  write("Data Atoms") {
    $atom:c1 $mol:. @atom:TraPPE/CH2 0.0 0.0000 0.000000000 1.0000000
    $atom:c2 $mol:. @atom:TraPPE/CH2 0.0 0.0000 0.951056516 0.3090170
    $atom:c3 $mol:. @atom:TraPPE/CH2 0.0 0.0000 0.587785252 -0.809017
    $atom:c4 $mol:. @atom:TraPPE/CH2 0.0 0.0000 -0.587785252 -0.809017
    $atom:c5 $mol:. @atom:TraPPE/CH2 0.0 0.0000 -0.951056516 0.3090170
  }

  write("Data Bonds") {
    $bond:bond1 @bond:TraPPE/CC $atom:c1 $atom:c2
    $bond:bond2 @bond:TraPPE/CC $atom:c2 $atom:c3
    $bond:bond3 @bond:TraPPE/CC $atom:c3 $atom:c4
    $bond:bond4 @bond:TraPPE/CC $atom:c4 $atom:c5
    $bond:bond5 @bond:TraPPE/CC $atom:c5 $atom:c1
  }
}
\end{verbatim}
(The ``TraPPE/'' is explained below.)
We can create copies of this molecule in the same way we did with SPCE:
\begin{verbatim}
# A cubic lattice of 125 cyclopentane molecules (12-angstrom spacing)
mols = new Cyclopentane [5].move(0,0,12) [5].move(0,12,0) [5].move(12,0,0)
\end{verbatim}
Unlike the SPCE example, we don't have to specify all of the interactions 
between these atoms because the atom and bond types (CH2, CC).
match the type-names defined in the ``trappe1998.lt'' file.
This file contains a collection of atom types and
force-field parameters for coarse-grained hydrocarbon chains.
(See \cite{TraPPE} for details.)
This way, the ``CH2'' atoms in cyclopentane will interact with, 
and behave identically to any ``CH2'' atom from any other molecule 
which uses the TraPPE force field.
(The same is true for other atom types, and interaction-types 
 which are specific to ``TraPPE'', such as
``@atom:TraPPE/CH3'', ``@bond:TraPPE/CC'', etc...
  %\textit{Note:} By default, all variables are \textit{local} variables.
Another molecule which uses the TraPPE force field is discussed 
later in section \ref{sec:butane}.)
The important parts of the ``trappe1998.lt'' file are shown below:
\subsubsection{Namespace example}
\label{sec:trappe}
\begin{verbatim}
# -- file "trappe1998.lt" --

TraPPE {
  write_once("Data Masses") {
    @atom:CH2 14.1707
    @atom:CH3 15.2507
  }
  write_once("In Settings") {
    bond_coeff     @bond:CC      harmonic   120.0   1.54
    angle_coeff    @angle:CCC    harmonic   62.0022 114
    dihedral_coeff @dihedral:CCCC opls 1.411036 -0.271016 3.145034 0.0
    pair_coeff @atom:CH2 @atom:CH2 lj/charmm/coul/charmm 0.091411522 3.95
    pair_coeff @atom:CH3 @atom:CH3 lj/charmm/coul/charmm 0.194746286 3.75
    # (Interactions between different atom types use mixing rules.)
    # (Hybrid styles were used for portability.)
  }
  write_once("Data Angles By Type") {
    @angle:CCC @atom:C* @atom:C* @atom:C* @bond:CC @bond:CC
  }
  write_once("Data Dihedrals By Type") {
   @dihedral:CCCC @atom:C* @atom:C* @atom:C* @atom:C* @bond:CC @bond:CC @bond:CC
  }
}
\end{verbatim}
In addition to the atom-type names and masses, 
this file stores the force-field parameters (coeffs) for the 
interactions between them.

\subsubsection*{Bonded interactions \textit{by type}}
Again, the ``Data Angles By Type'' and ``Data Dihedrals By Type'' sections 
tell moltemplate.sh that bonded 3-body and 4-body interactions exist between
any 3 or 4 consecutively bonded carbon atoms (of type CH2, CH3, or CH4)
assuming they are bonded using ``CC'' (saturated) bonds.
The ``*'' character is a wild-card.
``C*'' matches ``CH2'', ``CH3'', and ``CH4''.
(Bond-types can be omitted or replaced with wild-cards ``@bond:*''.)

%(moltemplate.sh can automatically generate bonded angle, dihedral, and improper
%interactions between bonded atoms according to their \textit{type} 
%as well as bond type connecting them.
%Note: The syntax used in the ``Data Angles By Type'' and ``Data Dihedrals By Type''
%sections is explained in more detail in appendix \ref{sec:nbody_by_type}.
%
%The ability to specify interactions by atom type instead of atom ID hardly
%matters for the simple water molecule example above but it is useful for
%large molecules. However it makes the LT file format useful for storing
%force-field parameters. It allows local interactions to be specified between
%atoms in complicated molecules which have not been defined yet, (based on
%their local connectivity and atom type).



\subsubsection*{Namespaces and nesting:}
Names like ``CH2'' and ``CC'' are extremely common.
To avoid confusing them with similarly named atoms and bonds 
in other molecules, we enclose them (``nest'' them) within a 
\textit{namespace} (``TraPPE'', in this example).
Unlike ``SPCE'' and ``Cyclopentane'', ``TraPPE'' is not a molecule.
It is just a container of atom types, bond-types and 
force-field parameters shared by other molecules.
We do this to distinguish them from other atoms and bonds 
which have the same name, but mean something else.
Elsewhere we can refer to these atom/bond types as
``@atom:TraPPE/CH2'' and ``@bond:TraPPE/CC''.
(You can also avoid repeating the cumbersome ``TraPPE/'' prefix 
 for molecules defined within the TraPPE namespace.
 For example, see section \ref{sec:butane}.)





\subsection{Nested molecules}
\label{sec:butane}
Earlier in section \ref{sec:trappe}, we created an object named ``TraPPE''
and used it to create a molecule named ``Cyclopentane''.
Here we use it to demonstrate nesting.
Suppose we define a new molecule ``Butane'' consisting of 4 coarse-grained
(united-atom) carbon-like beads, whose types are named ``CH2'' and ``CH3''.
\begin{verbatim}
# -- file "trappe_butane.lt" --

import "trappe1998.lt"

Butane {
  write("Data Atoms"){
    $atom:c1 $mol:. @atom:TraPPE/CH3 0.0  0.419372  0.000 -1.937329
    $atom:c2 $mol:. @atom:TraPPE/CH2 0.0  -0.419372  0.000 -0.645776
    $atom:c3 $mol:. @atom:TraPPE/CH2 0.0  0.419372  0.000  0.645776
    $atom:c4 $mol:. @atom:TraPPE/CH3 0.0  -0.419372  0.0000 1.937329
  }
  write("Data Bonds"){
    $bond:b1 @bond:TraPPE/CC $atom:c1 $atom:c2
    $bond:b2 @bond:TraPPE/CC $atom:c2 $atom:c3
    $bond:b3 @bond:TraPPE/CC $atom:c3 $atom:c4
  }
}
\end{verbatim}
  %Note that we inserted ``../TraPPE/'' prefix before ``CH2'', for example, 
  %to inform moltemplate/ttree that we want to use the ``CH2'' 
  %atom that defined inside ``../TraPPE''.
  %(This is the same thing we did in section \ref{sec:trappe}.)
  %The ``../'' before ``TraPPE'' is optional.

  %It informs moltemplate.sh that ``TraPPE'' was defined 
  %in the parent's environment (IE, one level up).
  %(Note: If you omit the ``../'', moltemplate will automatically 
  %look for it there in any case, so this is optional.)

Alternately, as mentioned above, it may be simpler to nest our ``Butane'' 
within ``TraPPE'', so that so that it does not get confused with other
(perhaps all-atom) representations of butane.  In that case, we would use:
\begin{verbatim}
# -- file "trappe_butane.lt" --

import "trappe1998.lt"

TraPPE {
  Butane {
    write("Data Atoms"){
      $atom:c1 $mol:. @atom:../CH3 0.0  0.419372  0.000 -1.937329
      $atom:c2 $mol:. @atom:../CH2 0.0  -0.419372  0.000 -0.645776
      $atom:c3 $mol:. @atom:../CH2 0.0  0.419372  0.000  0.645776
      $atom:c4 $mol:. @atom:../CH3 0.0  -0.419372  0.0000 1.937329
    }
    write("Data Bonds"){
      $bond:b1 @bond:../CC $atom:c1 $atom:c2
      $bond:b2 @bond:../CC $atom:c2 $atom:c3
      $bond:b3 @bond:../CC $atom:c3 $atom:c4
    }
  }
}
\end{verbatim}
Note: Wrapping Butane within ``TraPPE\{ \}'' clause merely appends 
additional content to be added to the ``TraPPE'' object defined 
in the ``trappe1998.lt'' file (which was included earlier). 
It does not overwrite it. 
Again ``../'' tells moltemplate use the ``CH2'' atom 
defined in the context of the TraPPE environment (IE. one level up).
This insures that moltemplate does not create a new ``CH2'' atom type
which is local to the Butane molecule.  
(Again, by default all atom types and other variables are local.
See section \ref{sec:variable_scope}.)
  % However moltemplate.sh does check the parent/ancestor environments
  % before creating a new variable, so ``../'' is not strictly necessary
  % in this example.)

To use this butane molecule in a simulation, 
you would import the file containing the butane definition,
and use a ``new'' command to create one or more butane molecules.
\begin{verbatim}
import "trappe_butane.lt"
new butane = TraPPE/Butane
\end{verbatim}
(You don't need to import ``trappe1998.lt'' in this example because
it was imported within ``trappe\_butane.lt''.)
The ``TraPPE/'' prefix before ``Butane'' lets moltemplate/ttree
know that butane was defined \textit{locally} within TraPPE.  

  %Of course, additional molecules can be added to 
  %the existing TraPPE namespace by enclosing them within ``TraPPE\{ \}'',
  %brackets, in addition to ``Butane''.


\textit{Note: An alternative procedure using \textbf{inheritance}
exists which may be a cleaner way to handle these kinds of relationships.
See sections \ref{sec:inheritance} and \ref{sec:multiple_inheritance}.}

\subsection{Path syntax: ``../'', ``.../'', and ``\$mol:.''}
\label{sec:paths}
Generally, multiple slashes (``/'') as well as (``../'') can be
used build a path that indicates the (relative) location 
of any other molecule in the object hierarchy. 
(The ``.'', ``/'' and ``..'' symbols are used here in the same way 
they are used to specify a path in a unix-like file-system.
For example, the ``.'' in ``\$mol:.'' refers to the 
current molecule (instance), in the same way that 
``./'' refers to the current directory.
(Note: \mbox{\textit{``\$mol''}} is shorthand for \mbox{\textit{``\$mol:.''}})

A slash by itself, ``/'', refers to the \textit{global environment}.
This is the outermost environment in which all molecules are defined/created.
  %\textit{
  %(Details: These symbols can be used to navigate 
  %both the hierarchy of defined molecule \textbf{types}, 
  %(when preceded by @), 
  %or the hierarchy of \textbf{instantiated} molecules,
  %(when preceded by \$).)
  %}


\subsubsection{\textit{(Advanced)} Ellipsis notation ``.../''}
\label{sec:ellipsis_type}
If you are using multiple levels of nesting,
and if you don't know (or if you don't want to specify) where
a particular molecule type or atom type (such as ``CH2'') was defined, 
you can refer to it using ``.../CH2'' 
instead of ``../CH2''.
The ``...'' ellipsis syntax searches up the tree of nested 
molecules to find the target (the text following the ``/'' slash).

\subsubsection{\textit{(Advanced)} \$mol:... notation}
\label{sec:ellipsis_mol}
Recall that LAMMPS allows users the option to assign
\textit{molecule-IDs} to each atom.
(In the water example (section \ref{sec:spce_example}), atoms in
each water molecule is assigned to a molecule-ID, denoted ``\$mol:.''.
In that example, the ``.'' was the name of that molecule's ID.)

If you want to build large molecules using smaller pieces as building-blocks
moltemplate has a way to allow all the the atoms to share the same molecule-ID.
To refer to the ID of the molecule to which you belong,
use ``\$mol:...''.  (If none of the molecule-objects which 
instantiate the current molecule-object define a variable in the \$mol category,
then a new local \$mol variable will be created automatically.)
This means that the second column of each line of the ``Data Atoms'' section
should contain ``\$mol:...'' 
(assuming ``atom\_style full'' or ``molecular'' is used).

The ``...'' syntax is explained more formally 
in appendix \ref{sec:adv_variable_syntax}.)




\subsection{\textit{using namespace} syntax}
\label{sec:using_namespaces}

Because the \textit{Butane} molecule was defined within the \textit{TraPPE}
environment, you normally have to indicate this when you refer to it later.
For example, to create a copy of a \textit{Butane} molecule, 
you would normally use:
\begin{verbatim}
import "trappe_butane.lt"

butane = new TraPPE/Butane
\end{verbatim}

However for convenience, you can use the 
\mbox{``\textbf{using namespace}''} declaration 
so that, in the future, you can quickly refer to any 
of the molecule types defined within \textit{TraPPE} directly, 
without having to specify their path.
\begin{verbatim}
import "trappe_butane.lt"

using namespace TraPPE

butane = new Butane
\end{verbatim}
\subsubsection*{This only works for molecule types, not atom types}
Unfortunately, you still \textit{must} always
\textbf{refer to} atom types, bond types, and any other
\textbf{primitive types explicitly} (by their full path).
For example, the second line in the \textit{``Data Atoms''} in the example
below does not refer to the \textit{CH2} atom type defined in \textit{TraPPE}.
(Instead it creates a \textit{new} atom type, 
which is probably not what you want.)
\begin{verbatim}
import "trappe_butane.lt"
using namespace TraPPE
butane = new Butane
write("Data Atoms") {
  $atom:c1 $mol @atom:TraPPE/CH2 0.0   0.41937 0.00 1.9373  # <-- yes
  $atom:c2 $mol @atom:CH2        0.0  -0.41937 0.00 -0.6457 # new atom type?
}
\end{verbatim}
If, for example, you want to leave out the ``TraPPE/'' prefix 
when accessing the atom, bond, and angle types defined in TraPPE,
then instead you can define a new molecule which 
\textit{inherits} from TraPPE. (See section \ref{sec:inheritance}.)

\subsection{Inheritance}
\label{sec:inheritance}
We could have defined \textit{Butane} this way:
\begin{verbatim}
import "trappe1998.lt"

Butane inherits TraPPE {
  write("Data Atoms"){
    $atom:c1 $mol:. @atom:CH3 0.0  0.419372  0.000 -1.937329
    $atom:c2 $mol:. @atom:CH2 0.0  -0.419372  0.000 -0.645776
    $atom:c3 $mol:. @atom:CH2 0.0  0.419372  0.000  0.645776
    $atom:c4 $mol:. @atom:CH3 0.0  -0.419372  0.0000 1.937329
  }
  write("Data Bonds"){
    $bond:b1 @bond:CC $atom:c1 $atom:c2
    $bond:b2 @bond:CC $atom:c2 $atom:c3
    $bond:b3 @bond:CC $atom:c3 $atom:c4
  }
}
\end{verbatim}
A molecule which \textit{inherits} from another molecule (or namespace)
\textit{is} a particular type of that molecule (or namespace).
Defining \textit{Butane} this way allows it to 
access all of molecule types, atom types, and bond types, etc...
defined within \textit{TraPPE} as if they were defined locally.
(I did not have to refer to the CH3 atom types as ``@atom:TraPPE/CH3'',
 for example.)

\subsubsection{Multiple inheritance:}
\label{sec:multiple_inheritance}
A molecule can inherit from multiple parents.
This is one way you can allow the \textit{Butane} molecule
to borrow atom, bond, angle, dihedral, and improper types from
\textit{multiple} different force-field parents:
\begin{verbatim}
import "trappe1998.lt"
import "oplsaa.lt"

Butane inherits TraPPE OPLSAA {
  ...
}
\end{verbatim}
\textit{Details:Moltemplate attempts to resolve duplicate atom types or 
molecule types if they are found in both parents, giving priority to the 
first parent in the list of parents following the ``inherits'' keyword. 
(``TraPPE'' in this example.)
  %Note: This feature has not been rigorously tested as of 2013-4-07.)
}

\subsubsection{Inheritance \textit{vs.} Nesting}
\label{sec:inheritance_vs_nesting}
If two molecules are related to each other this way:
\mbox{\textit{``A \textbf{is a} particular type of B''}},
then consider using inheritance instead of nesting
(or object composition).
In this example (with \textit{Butane} and \textit{TraPPE})
either nesting or inheritance would work.

  Again, one very minor advantage to nesting 
\textit{Butane} inside \textit{TraPPE}, is that it prevents the name
\textit{Butane} from being confused with or conflicting with any other 
versions of the \textit{Butane} molecule defined elsewhere.
(Usually this is not a consideration.)

\subsubsection{Inheritance \textit{vs.} Object Composition}
\label{sec:inheritance_vs_object_composition}
On the other hand, if two molecules are related to each other this way:
\mbox{\textit{``A is \textbf{comprised of} B and C''}},
then you might consider using object composition instead of inheritance.
For example:
\begin{verbatim}
import "B.lt"  # <-- defines the molecule type "B"

import "C.lt"  # <-- defines the molecule type "C"

A {
  b = new B
  c = new C
}
\end{verbatim}





  %\section{Inheritance}
  %\label{sec:inheritance}
  %\textit{New (experimental) feature as of 2012-3-31:}
  %
  %In this section we show a simple example of inheritance and nesting.
  %
  %\textit{INCOMPLETE DOCUMENTATION}
  %\textit{I will finish this example later...}
  %
  %% \ref{fig:LPN}
  %There's no need to define the tail twice. 
  %Instead use inheritance
  %\begin{verbatim}
  %CGLipid {
  %  # Both DOTAP and DOPC lipids share the same tail.
  %  # In the CGLipid model, the tail is represented by 
  %  # a single linear chain.
  %  write("Data Atoms"){
  %    $atom:c1 $mol:. @atom:C 0.0  0.419372  0.00000 -1.481799
  %    $atom:c2 $mol:. @atom:C 0.0  -0.419372 0.00000 -2.773352
  %    $atom:c3 $mol:. @atom:C 0.0  0.419372  0.00000 -4.064904
  %    $atom:c4 $mol:. @atom:C 0.0  -0.419372 0.00000 -5.356457
  %    $atom:c5 $mol:. @atom:C 0.0  0.419372  0.00000 -6.648010
  %  }
  %  write("Data Bonds"){
  %    $bond:c12 @bond:Tail $atom:c1 $atom:c2
  %    $bond:c23 @bond:Tail $atom:c2 $atom:c3
  %    $bond:c34 @bond:Tail $atom:c3 $atom:c4
  %    $bond:c45 @bond:Tail $atom:c4 $atom:c5
  %  }
  %  write("Data Angles"){
  %  :
  %}
  %\end{verbatim}
  %DOPC and DOTP differ only in the head group (which 
  %has only 1 atom in this coarse-grained version).
  %\begin{verbatim}
  %DOPC inherits CGLipid {
  %  write("Data Atoms"){
  %    $atom:head $mol:. @atom:head 0.0  0.000 0.000 0.000
  %  }
  %  write_once("Data Masses"){
  %    @atom:. 245.0
   % }
   % # Now connect the head to the tail
   % write("Data Bonds"){
  %    $bond:head-tail @bond:Head-Tail $atom:head $atom:c1
  %  }
  %  :
  %}

  %DOTAP inherits CGLipid {
  %  write("Data Atoms"){
  %    $atom:head $mol:. @atom:head 0.0  0.000 0.000 0.000
  %  }
  %  write_once("Data Masses") {
  %    @atom:. 122.0
  %  }
  %  write("Data Bonds"){
  %    $bond:head-tail @bond:Head-Tail $atom:head $atom:c1
  %  }
  %  :
  %}
  %\end{verbatim}
  %
  %\textit{INCOMPLETE DOCUMENTATION}
  %\textit{I will finish this example later...}
  %
  %
  %\begin{verbatim}
  %TubulinA {
  %  ...
  %}
  %TubulinB {
  %  ...
  %}
  %TubulinDimer {
  %  a = new A
  %  b = new B
  %}
  %\end{verbatim}
  %\begin{verbatim}
  %Tubulin {
  %  A {
  %    ...
  %  }
  %  B {
  %    ...
  %  }
  %  Dimer {
  %    a = new A
  %    b = new B
  %  }
  %}
  %\end{verbatim}
  %
  %\textit{INCOMPLETE DOCUMENTATION}
  %\textit{I will finish this example later...}



\section{Known bugs and limitations}
\label{sec:limitations}

Please report any bugs you find by email to 
\includegraphics[height=0.3cm]{author_email.png},
or to the lammps-users mailing list.

\textbf{1)} LAMMPS-style molecule-templates are \textit{not} supported.
The DATA files created by moltemplate are not 
in the correct format to be read by the LAMMPS \textit{molecule} command.
(This is because this command was added after moltemplate was written.)
However the formats are similar, and the relevant information can be extracted
using a text-editor and converted to the other format.
(Using a text-editor and awk, or a spreadsheet program.
For more information on these file formats, 
\url{http://lammps.sandia.gov/doc/read_data.html}
\url{http://lammps.sandia.gov/doc/molecule.html}.)
Again, feel free to contact \includegraphics[height=0.3cm]{author_email.png}
to request support for LAMMPS-style molecule templates.


\textbf{2)} \textbf{Moltemplate consumes a large amount of memory (RAM)}

Memory use grows proportional to system size.
As of 2014-12-09, setting up a system of 1000000 atoms using moltemplate 
currently requires between 2.7 and 12 GB of \textit{available} memory. 
(Systems with many bonds and angles consume more memory, 
 as well as systems with a high molecule count.)
   %(This is due to python's excessive memory usage.)
Unfortunately this code was not carefully written to minimize memory usage. 
(In addition, python programs can require more than 10 
times as much memory as similar programs written in C/C++.)
   %\textit{(I wish I had known this earlier.)}

This problem might be alleviated by using other 
python interpreters with a lower memory footprint.
Alternately, it may be necessary to split a large system into pieces, 
run moltemplate on each piece, and combine the resulting data files 
into one large data file later.
    %(Each time, you can use the ``category()'' command to force the
    % \$atom, \$bond, \$angle, \$dihedral, \$improper, and \$mol counters
    % to begin at a number larger than 1, so that the values do not overlap.)
  %A strategy for combining data files together is discussed 
  %in appendix \ref{sec:combining_data_files}.

Also, computers with a moderate amount of RAM can be rented very cheaply.
(For example, see \url{https://cloud.google.com/compute/}.)

\textit{When setting up large simulations with moltemplate,
consider using the \mbox{``ulimit''} command}
to prevent system crashes.
(If you are on a shared computer, ask an administrator to do this.)
If these options are not available,
you can always run a resource monitor (like ``top'') before 
starting moltemplate and kill the process if it's memory usage exceeds 80\%.


\textbf{3)} Limited support for non-point-like atoms:

As of 2017-8-31, only the ``full'', ``angle'', ``atomic'', ``charge'',
``sphere'', ``dipole'', and ``molecular'' styles have been tested.  
Non-point-like atoms like ``ellipsoid'', ``tri'', ``line'' 
\textit{should} also work with moltemplate. 
However these objects
are \textit{not rotated correctly} 
by the ``.rot()'' command
(or scaled correctly by the ``.scale()'' command).
More exotic exotic atom styles, such as 
``wavepacket'', ``electron'', ``sphere'' and ``peri''
have not been tested.
In addition, atom\_style \textbf{body} and 
atom\_style \textbf{template} are \textit{not} 
supported.
Feel free to contact \includegraphics[height=0.3cm]{author_email.png}
to request support for exotic atom styles.


\textbf{4)} 
When placed at the end of a line, LAMMPS interprets 
\textbf{the ``\&'' character} as a 
request to merge two lines together.
\textit{It is usually safe to use this character inside
moltemplate write() or write\_once() commands.}
However in some rare cases, joining two lines together using 
the ``\&'' character can confuse moltemplate. 
For example, in a lammps input script command, 
(like ``pair\_coeff'' or ``dihedral\_coeff''), 
\textbf{the ``\&'' character should not appear before 
the last ``@'' or ``\$'' variable is referenced.}
Also avoid using the ``\&'' character anywhere in the 
``Data Atoms'', ``Data Bonds'', ``Data Angles'', ``Data Dihedrals'', ``Data Impropers'', ``Data Angles By Type'', ``Data Dihedrals By Type'', and ``Data Impropers By Type''
sections.

\textbf{5)} Triclinic boundary conditions have not been tested:

As of 2014-12-09, support for PDB files with triclinic cells is experimental.
Please let me know if it is not working.

\textbf{6)} Inconsistent support for wildcard characters (``*'' and ``?'') 
\label{sec:wildcard_bug}
   The wildcard character ``*''
   is interpreted differently in different parts of an LT file.
   Wildcard characters work reliably and are used for \textit{string}
   pattern matching when inside
   ``bond\_coeff'', ``angle\_coeff'', ``dihedral\_coeff'', ``improper\_coeff'',
   and most ``pair\_coeff'' commands,
   as well as any of the \textit{``By Type''} sections 
   in an LT file (such as
   \textit{``Data Angles By Type''}, 
   \textit{``Data Dihedrals By Type''}, and 
   \textit{``Data Impropers By Type''}).
   However these wildcard characters \textit{do not}
   within pair\_coeff commands that require \textit{more}
   than 2 atom types as arguments.
   (such as ``pair\_style hbond/dreiding/lj''.
    However manybody pair\_styles which use ``pair\_coeff * *''
    notation work fine.)
   As of 2017-8-31, wildcard characters (``*'', ``?'') also fail to work inside
   \textit{``bond\_modify''} commands, and other commands used for running
   active matter simulations. (Such commands are typically located within the
   \textit{``write\_once("In Transitions")''} section of an .LT file.)
   LAMMPS interprets ``*'' characters appearing here as
   \textit{numeric ranges}, and their behavior depends on the
   integers which moltemplate assigns to these variables,
   \textit{not} the \textit{names} of the variables.
   (See the official documentation for bond\_modify, and bond\_coeff
    commands to see how ``*'' characters are interpreted.
   This can lead to unintended side-effects and is discouraged.
   The ``*'' character can be safely used in array brackets, \textit{[*]}, or in
   the varios \textit{``\_coeff''} commands and \textit{``By Type''} sections.
   (See section \ref{sec:array_wildcards_intro} 
    and appendix \ref{sec:nbody_by_type}.)

\pagebreak



\appendix
\section*{Appendices}

\section{Bonded interactions ``By Type''}
\label{sec:nbody_by_type}

Interactions between atoms in LAMMPS which are not bonded together
(ie ``non-bonded'' or ``pair'' interactions) 
are specified \textit{by atom type}.
\textit{Bonded interactions} in LAMMPS, 
(including 3-body angle, and 4-body dihedral and improper interactions),
are specified by unique \textit{atom ID number}.
(There are typically a large number of angles and bonds in 
a typical molecule, and this information occupies the 
majority of in a typical LAMMPS data file.)

This has changed in moltemplate.sh.  moltemplate.sh contains a 
utility which can generate angles, dihedrals, and impropers
automatically by atom and bond \textit{type}.
(This utility is described in section \ref{sec:nbody_by_type_utility}.)
moltemplate.sh will inspect the network of bonds present in your system, 
detect all 3-body, and 4-body interactions, and determine their type.
(Higher n-body interactions can also be defined by the user.)
Specifying interactions this way can eliminate significant redundancy 
since many atoms share the same type. 

To make use of this feature, you would create a new section named
\mbox{``Data Angles By Type''}, \mbox{``Data Dihedrals By Type''}, 
or \mbox{``Data Impropers By Type''} 
whose syntax mimics the 
\mbox{``Angles''}, \mbox{``Dihedrals''}, and \mbox{``Impropers''} 
sections of a LAMMPS data file.
The syntax is best explained by example:

\begin{verbatim}
write("Data Angles By Type") {
  @angle:XCXgeneral       *      *C*      *
  @angle:CCCgeneral    @atom:C @atom:C @atom:C    *         *
  @angle:CCCsaturated  @atom:C @atom:C @atom:C @bond:SAT @bond:SAT
}
\end{verbatim}

%\begin{list}{}
%\item
The first line will generate a 3-body angle interaction 
(of type \mbox{``@angle:XCXgeneral''})
between any 3 consecutively bonded atoms 
as long as the second atom's type-name contains the letter ``C''.
(Atom and bond type-names can contain wildcard characters *)

%\item
The second line will generate a 3-body interaction 
of type \mbox{``@angle:CCCgeneral''}
between any 3 atoms of type \mbox{``@atom:C''},
regardless of the type of bonds connecting them.
(The last two columns, which are both wildcard characters, *, 
 tell moltemplate.sh to ignore the two bond types.
 Since this is the default behavior 
 these two columns are optional and can be omitted.)

%\item
The third line will generate a 3-body interaction of
type \mbox{``@angle:CCCsaturated''}
between any 3 atoms of type \mbox{``@atom:C''},
if they are connected by bonds of type \mbox{``@bond:SAT''}.
%\end{list}

Note: The 2nd and 3rd lines in this example will generate new interactions 
which may override any angle interactions assigned earlier.

\subsection*{Regular expressions}
Regular-expressions can also be used to match potential atom and bond types.
(To use regular expressions, surround the atom and 
bond types on either side by slashes.  
For example: \mbox{@atom:C[1-5]/}, should match 
\mbox{@atom:C1} through \mbox{@atom:C6}.)
\textit{Note: This feature has not been tested as of 2014-12-09.}

In a similar way, one can define ``Dihedrals By Type'' and 
``Impropers By Type''.


  % I THINK I FIXED THIS LIMITATION 
  % SO I COMMENTED OUT THIS NEXT SECTION:
  % IGNORE ALL COMMENTED OUT TEXT IN THE PARAGRAPHS BELOW
  %In all of these examples, the slash ``/'' following the 
  %@ character is explained below.
  %
  %\subsection*{Nesting: ``By Type'' interactions \textit{require full-path} variable syntax}
  %
  %Consider again the atom type named ``CH2'' defined within the ``trappe1998.lt'' 
  %example from section \ref{sec:nesting}.
  %Every atom and bond type defined in that file was defined 
  %inside the ``TraPPE'' namespace.
  %(That file contains a ``TraPPE {...}'' clause.)
  %Consequently any atom types like ``CH2'' are \textit{nested variables}.
  %It's \textit{full name} is ``@/atom:TraPPE/CH2'', not ``@atom:CH2''.
  %However usually you don't have to refer to it this way.
  %When you are inside the ``TraPPE{...}'' clause, it is sufficient 
  %to refer to this atom using ``@atom:CH2''.
  %
  %However moltemplate.sh uses an external program to automatically generate 
  %interactions by type.
  %This program is not smart enough to understand nested variable syntax.
  %So whenever ``write("Data Angles by Type") {...}'' is nested within 
  %a molecule definition, you must refer to the atom types using the 
  %\textit{full-path} syntax
  %(for example: ``@/atom:TraPPE/CH2'', not ``@atom:CH2'').






\section{Using ltemplify.py to create an \textit{LT file}}
\label{sec:ltemplify}

The ``ltemplify.py'' script can be used to convert existing simple LAMMPS
input script and data files into a single ``\textbf{.LT}'' file.
Users can pass one or more LAMMPS input scripts followed by a LAMMPS data file
to the ``ltemplify.py'' script as arguments.
(The data file must appear last in this list. See examples below.)
All atoms, bonds, angles, dihedrals, and impropers and their associated types
will be converted to moltemplate ``\$'' or ``@'' counter variables, 
(and the relevant portion of each file will be moved to sections with the
correct header names).  Coefficients, atom styles, and 
most force-field styles and settings \textit{should} also 
be included in the resulting .LT file.  
ltemplify.py also understands simple group commands 
(using ``id'', ``molecule'', or ``type'' styles)
and ``fix shake'' and ``fix rigid'' (untested 2015-1-04).
However most other fixes, and complex group commands are not understood.
Those commands must be added to the resulting .LT file manually.
(See section \ref{sec:ltemplify_limitations}.)

\subsubsection*{Disclaimer}

\textit{ltemplify.py is experimental software.}
The lemplify.py script has limited understanding of all of the features
available in LAMMPS.
Please look over the resulting ``.LT'' file and check for errors.
(If necessary, convert any remaining
atom, bond, angle, dihedral, or improper id or type numbers to the
corresponding \$ or @ variables.)
Some exotic pair styles which have their own special syntax 
are not understood.
%(See section \ref{sec:ltemplify_limitations_pair}.)
These coeffs must be converted manually.
Support for ``group'' and ``fix'' commands is also limited.
(See section \ref{sec:ltemplify_fix_group}.)
Please report errors in the behavior of ltemplify.py.

\subsubsection*{Reassigning variable names}

Unfortunately, ltemplify.py does not attempt to pick \textit{good}
names for your atoms, bonds, or angles.
Currently, ltemplify.py generates type names and id names automatically,
  %the numbers used in the original LAMMPS data file and input script(s),
resulting in atoms with names like ``\$atom:id1753'',
and types like ``@atom:type7''.
(Furthermore, if the user 
  %used the ``-atomtype'' or ``-mol'' or ``-atomid'' flags to extract
extracted only \textit{part} of the data file, then these 
numbers probably do not begin at ``1''.)
  %For example the first atom may be 
  %named and have atom-type ``@atom:type7''.

Moltemplate will assign all of these variables to new numbers 
when you run it on your LT file later (so the names and numbers do not matter).
Still, you may wish to use a text-editor (or \textit{sed}) to replace all
instances of ``@atom:type7'' with something more meaningful, like ``@atom:CG1'',
and ``@bond:Type3'' with ``@bond:C=C''.


\subsection{Examples}
\subsubsection*{Example 1}

\begin{verbatim}
ltemplify.py -name Mol file.in file.data > mol.lt
\end{verbatim}

This creates a template for a new type of molecule (named ``Mol''),
consisting of all the atoms in the lammps files you included,
and saves this data in a single LT file (``mol.lt'').
This file can be used with moltemplate.sh (and/or ttree.py) to
define large systems containing this molecule.

Note: The input script (``file.in'' in this example) should appear 
      before the data file (``file.data'') in the argument list.

In many cases, a LAMMPS data file may contain many copies of the same
molecule.  In order to select one of these molecules you must manually
indicate the atoms which belong to that molecule.
To do that, use the following syntax:

\subsubsection*{Example 2}

\begin{verbatim}
ltemplify.py -name Mol -molid "1" file.in file.data > mol.lt
\end{verbatim}

    In this example, only atoms belonging to molecule 1 are extracted.

This only works if you are using one of the ``molecular'' atom\_styles.
If you are using a different atom\_style, you can select the atoms you want
either by type or by id number.  To do that use the following syntax:
\subsubsection*{Example 3}

\begin{verbatim}
ltemplify.py -name Mol -atomtype "1 2 3" lammpsfile.in lammpsfile.data > mol.lt
\end{verbatim}

    In this example, only atoms whose type is 1, 2, or 3 are included.

\subsubsection*{Example 4}

\begin{verbatim}
ltemplify.py -name Mol -atomid "13 14 15 61*69" \
             lammpsfile.in lammpsfile.data > mol.lt
\end{verbatim}

    In this example, only atoms whose ids are 
    13, 14, 15, and 61 through 69 are included.



\subsubsection{ Fixes and Groups }
\label{sec:ltemplify_fix_group}

ltemplify.py has \textit{limited} support for ``fix'' and ``group'' commands,
including ``fix shake'', ``fix rigid'', and ``fix poems''.
Other fixes must be added manually to the file generated by ltemplify.py.
(Such as fix ``restrain'', ``bond/create'', ``bond/break'', ``ttm'', etc...)

ltemplify.py can understand simple (static) ``group'' commands, and will include them in the output file, if it can determine that they contain any relevant atoms.  (Fixes depending on irrelevant groups are also deleted.)


\textit{Note: This feature has not been tested carefully.  So please review all of the group and fix commands generated by ltemplify.py to make sure they refer to the correct atoms.  And please report any bugs you find. (-Andrew 2014-10-29)}





\subsection{Known bugs and limitations (ltemplify.py):}
\label{sec:ltemplify_limitations}
%\subsubsection*{Wildcard characters ``*''}
%Support for wildcards is not consistent throughout an LT file.
%
%Wildcard characters like ``*'' currently mean different things 
%in different places.
%In the \textit{write\_once(``Data Angles By Type'') \{...\}} section,
%for example, the ``*'' and ``?'' wildcard characters are interpreted 
%as \textit{string wildcards}.
%This means that ``@atom:C?'' will match ``@atom:C1'', ``@atom:C2'', and 
%``@atom:CA'', but \textit{not} ``@atom:CA2''.  
%However ``@atom:CH*'' will match all of these examples.
%(See appendix \ref{sec:nbody_by_type}.)
%Moltemplate ignores ``*'' characters elsewhere in an LT file,
%and leaves it up to LAMMPS.
%
%
%This means that a ``*'' character appearing in a
%\textit{pair\_coeff}, 
%\textit{bond\_coeff}, 
%\textit{angle\_coeff}, 
%\textit{dihedral\_coeff},
%\textit{improper\_coeff},
%or 
%\textit{group}
%command, for example,
%is interpreted (by LAMMPS) as a \textit{numeric wildcard}.
%A command like:
%  %\mbox{``\textit{pair\_coeff @\{atom:B\}*@\{atom:D\} * lj/cut 0.15 3.6}''}
%\begin{verbatim}
%pair_coeff @{atom:B}*@{atom:D} *  lj/cut  0.15 3.6
%\end{verbatim}
%appearing in an LT file will be substituted with to a numeric equivalent:
%  %\mbox{``\textit{pair\_coeff 2*4 * lj/cut 0.15 3.6}''}.
%\begin{verbatim}
%pair_coeff 2*4 *  lj/cut  0.15 3.6
%\end{verbatim}
%LAMMPS will then interpret the result according to its own rules. 
%In this example, we have specified the pairwise interaction parameters 
%between atom types 2,3,4 and all other atoms. (Subject to the constraint 
%that the second atom type must be greater than the first atom type.  
%This is a quirk in the way that LAMMPS interprets pair\_coeff commands.)
%For this reason, use of ``*'' characters in LT files is 
%currently discouraged (unless part of a ``By Type'' section).


\subsubsection*{Exotic styles are not supported}
\label{sec:ltemplify_limitations_pair}
ltemplify.py does \textbf{not} understand the syntax of 
exotic many-body pair\_styles such as tersoff, sw, meam, reax, dpd, edip,
dipole, lubricate, hbond/dreiding 
(even though these styles are supported by moltemplate).
After running ltemplify.py, the user must manually edit the resulting ``.lt''
files.  For example: ltemplify.py will not understand wildcard characters 
(``*'' characters)
which appear in the ``pair\_coeff'' commands or ``Pair Coeffs'' section.
You will have to remove the extra lines generated by ltemplify.py and 
put the wildcard characters back (eg ``pair\_coeff * * ...'') manually.
(Later the user may need to run moltemplate using the appropriate ``-a'' 
 command line args to make sure the various atom types are assigned 
 to the correct numbers. This is usually needed in order to keep them 
 consistent with the order of parameters in the corresponding pair style's 
 input files. See section \ref{sec:manual_assignment}.)
In addition, auxiliary atom types (such as the ``hydrogen'' atom type
required by hbond/dreiding)
If you are using the ``hbond/dreiding'' pair style, you will 
have to manually specify the atom type for the hydrogen-atom mediator
in every ``pair\_coeff'' command.


\subsubsection*{Wildcard characters (``*'') expansion}
As explained in section \ref{sec:limitations},
moltemplate is often confused whenever wildcard characters (``*'' characters)
appear inside any of the the ``coeff'' commands 
(or ``Coeff'' sections of the data file).
So ltemplify.py attempts to remove these characters and expand these commands,
generating multiple lines of output, and listing each atom type explicitly.
(This is also done for bond types, angle types, dihedral types, 
 and improper types.)
This may not be what you want. 
(For example, this can be a problem if you are using a pair style 
which requires you to specify ``* *'' for the atom types, such as
\textit{tersoff}, \textit{eam}, or \textit{sw}.)


\section{Visualization in VMD}
\label{sec:vmd_advanced}

This appendix is only intended to give you a quick, 
minimal list of features you need to know to 
display your molecules using VMD. 
These instructions were written for VMD 1.9 
and topotools 1.2.
  %(See \cite{VMD} and \cite{topotools}).
For advanced VMD features, analysis, and rendering options,
consult the official VMD documentation at
\url{http://www.ks.uiuc.edu/Research/vmd/current/docs.html}

\subsection{Customizing the appearance in VMD}
\label{sec:vmd_representation}
By default, VMD is likely to display your molecules with 
points and lines, which can be ugly and difficult to see.
To alter the appearance of your molecules, select the 
\textbf{Graphics}$\rightarrow$\textbf{Representations...} menu, 
and then select an option from the 
\mbox{\textbf{Drawing Method}} pull-down menu.
Atoms are colored by atom-type by default.
You can customize the color of each atom type by 
\mbox{\textbf{Graphics}}$\rightarrow$\mbox{\textbf{Colors...}}
As of 2012-11-18, VMD arbitrarily allows you to
assign colors to \textit{only} the first 9 atom types.
However you can get around this limitation
using multiple \textit{representations} 
customize the appearance of the 
remaining atom types (as explained below).

You may wish to use different representations for different molecules 
or atom types.  To do this, select the
\textbf{Graphics}$\rightarrow$\textbf{Representations...} menu
and click on then \mbox{\textbf{Selections}} tab.
Then click on the \mbox{\textbf{Create Rep}} 
button to create multiple ``\textit{representations}'' of your system.
For each \textit{representation}, you can select different sets atoms, 
and use different draw-styles, for those atoms.
For example, you can customize the color of these atoms manually 
by choosing \textbf{ColorID} from the 
   %For each \textit{representation}, 
   %you can use different drawing and coloring 
   %methods, and change the atom and bond radii. 
   %To control the color manually, 
   %choose \textbf{ColorID} from the 
\mbox{\textbf{Coloring Method}} pull-down menu.
Then, to the right of this menu, you can select the color 
(which is represented by a number).
This will effect all of atoms in the current \textit{representation}.
You can also select a different \mbox{\textbf{Draw Style}} and
alter the atom and bond radii.

You can select from the the list of \textit{representations} you have 
already created
by clicking on the list under the \mbox{\textbf{Create Rep}} button.
(Double-clicking temporarily hides a \textit{representation} from view.)
  %(You can also temporarily hide \textit{representations} by double-clicking 
  % on them in the list of selections below the \mbox{\textbf{Create Rep}} 
  % button.)

Again, each \textit{representation} is usually assigned to
a different subset of atoms from the system.
To specify the atoms in each \textit{representation}, 
click on the \mbox{\textbf{Selections}} tab.
By default ``all''
atoms are selected, however you can select atoms according to atom 
\textbf{type}, \textbf{index}, \textbf{resid}, 
\textbf{charge}, \textbf{mass}, \textbf{x}, \textbf{y}, \textbf{z}.
This will limit the current display settings to a 
subset of the atoms/bonds present in your system.
When selecting atoms, you can use complex boolean expressions 
(containing one or more \textit{and} and \textit{or} operators 
and parenthesis).
For more information and some examples, 
see \url{http://www.ks.uiuc.edu/Research/vmd/vmd-1.9/ug/node19.html}
and
\url{http://www.ks.uiuc.edu/Research/vmd/vmd-1.9/ug/node87.html#ug:topic:selections}.

  %You can select from the list of \textit{representations} you have created 
  %You can selecting different atoms in each \textit{representation}
  %as explained below.

\textit{\textbf{Note:}}
In VMD/topotools, 
the \textbf{type}, \textbf{index}, and \textbf{resid} 
properties of each atom correspond 
to the \textit{@atom}, \textit{\$atom}, and \textit{\$mol} 
variables for each atom in moltemplate.
  %associated with each atom in the ``Data Atoms'' section of your LT files.
Unfortunately, VMD does not understand moltemplate variable naming syntax
(discussed in section \ref{sec:variables}). 
Instead, in VMD, variables must be 
specified by their numeric equivalents. 
You can determine these numbers by reading the 
\textit{output\_ttree/ttree\_assignments.txt} file.
(See section \ref{sec:ttree_assignments} for details.)
That file contains a table containing a list of the
numbers assigned to each \textit{@atom} (type), \textit{\$atom} (id),
and \textit{\$mol} (molecule-id) variable.





\subsection{Visualizing periodic boundaries}
\label{sec:vmd_pbc}
To view the periodic box boundaries, 
select the \textbf{Extensions}$\rightarrow$\mbox{\textbf{Tk Console}} menu,
and in the \textit{Tk Console} window, enter:
\begin{verbatim}
pbc box
\end{verbatim}
Note that the molecules in your system might not lie inside this box.
You can \textit{wrap} them inside the box using this command:
\begin{verbatim}
pbc wrap -compound res -all
\end{verbatim}
You may wish to center the box around a molecule.  There are several ways to
do this.  You can move the box manually this way:
\begin{verbatim}
pbc wrap -compound res -all -shiftcenterrel {0.0 0.15 0.0}
pbc box -shiftcenterrel {0.0 0.15 0.0}
\end{verbatim}
This will shift the position of the box by 15\% in the Y direction.
(Distances are measured in units of box-length fractions, not Angstroms.)

\textit{(Advanced usage: if you have a solute whose atoms are all 
of type ``1'', surrounded by a solvent of atoms of type ``2''
then you can also try this to center the box around it using: 
``pbc wrap -sel type=1 -all -centersel type=2 -center com''.
The ``1'' and ``2'' are the @atom type numbers assigned by moltemplate.
This can be found in the output\_ttree/ttree\_assignments.txt file.
If you are viewing a trajectory, then this will modify the appearance
of every step in the trajectory, centering the box around the solute atoms.)}

For more details visualizing periodic-boundaries, visit:
\url{http://www.ks.uiuc.edu/Research/vmd/plugins/pbctools}

To prevent atom overlap, you should also check if your periodic boundary 
conditions are too small.  
To do that:
\begin{list}{}
\item a) select \mbox{\textit{Graphics}$\rightarrow$\textit{Representations}}
menu option
\item b) click on the "Periodic" tab, and 
\item c) click on the 
         \textbf{+x}, \textbf{-x}, 
         \textbf{+y}, \textbf{-y}, 
         \textbf{+z}, \textbf{-z},
         and \textbf{self} checkboxes.
\end{list}

When doing so, inspect the system to make sure the atoms which appear 
occupy non-overlapping volumes in space.



\section{Advanced moltemplate.sh Usage}
\label{sec:ttree_man_page}


moltemplate.sh has several optional command line arguments.
These are explained in below:

\begin{verbatim}
Usage:

moltemplate.sh [-atomstyle style] \
               [-pdb/-xyz/-raw coord_file] \
               [-a assignments.txt] file.lt

Optional arguments:

-atomstyle style  By default, moltemplate.sh assumes you are using the "full"
                atom style in LAMMPS.  You can change the atom style to "dipole"
                using -atomstyle dipole.  If you are using a hybrid style, 
                you must enclose the list of styles in quotes.  For example:
                -atomstyle "hybrid full dipole"
                For custom atom styles, you can also specify the
                list of column names manually (enclosed in quotes):
                -atomstyle "molid x y z atomid atomtype mux muy muz"
                Be careful to enclose the entire list in quotes(").

-raw raw_file   The raw_file file should contain the atomic coordinates in RAW format.
                RAW files are simple 3-column ASCII files containin the coordinates
                for the atoms in the system. (One line per atom, 3 numbers per line.
                The atoms must appear in the same order in the data file.)
-xyz xyz_file   An xyz_file argument should be supplied as an argument
                following "-xyz".
                This file should contain the atomic coordinates in xyz format.
                (The atoms must appear in the same order in the data file.)

-pdb pdb_file   The pdb_file file should contain the atomic coordinates in PDB format.

                This file should contain one ATOM or HETATM record per atom.  Atoms

                are sorted by chainID, resID, insertCode, atomID (in that order).
                This order must match the order the atoms appear in the data file.

                If the PDB file contains periodic boundary box information 
                (IE., a "CRYST1" record), this information is also copied 
                to the LAMMPS data file.  
                (Support for triclinic cells is experimental as of 2014-12-09.
                Other molecular structure formats may be supported later.
-a "@atom:x 1"
-a assignments.txt
                The user can customize the numbers assigned to atom, bond,
                angle, dihedral, and improper types or id numbers by using
                   -a "VARIABLE_NAME VALUE"
                for each variable you want to modify.  If there are many
                variables you want to modify, you can save them in a file
                (one variable per line).  For an example of the file format
                run moltemplate.sh once and search for a file named
                "ttree_assignments.txt".  (This file is often located in
                the "output_ttree/" directory.) Once assigned, the remaining
                variables in the same category will be automatically assigned
                to values which do not overlap with your chosen values.
-b assignments.txt
                "-b" is similar to "-a". However, in this case, no attempt 
                is made to assign exclusive (unique) values to each variable.
-nocheck
               Normally moltemplate.sh checks for common errors and typos and
               halts if it thinks it has found one.  This forces the variables
               and categories as well as write(file) and write_once(file) 
               commands to obey standard naming conventions.  The "-nocheck"
               argument bypasses these checks and eliminates these restrictions.
-checkff
                This cause moltemplate.sh to check to make sure that there
                are valid angle and dihedral interactions defined for every
                3 or 4 consecutively bonded atoms in the system
                (defined in "Angles/Dihedrals By Type").
\end{verbatim}

\subsection{Manual variables assignment (``-a'' or ``-b'')}
\label{sec:manual_assignment}

It is possible to manually customize the values assigned 
to the atom types (or to any other ttree-style variables).
  %Create a new file ("new\_assignments.txt" in the example below) 
  %containing the list of atom types you want to modify, 
  %and the numbers you want to assign them.
  %(This is a two-column file which mimics the contents 
  %of the ``ttree\_assignments.txt'' file explained below.)
For example, consider the the ``spce.lt'' file shown earlier.
This file defines a single water molecule with two atom types
(hydrogen and oxygen).
Typically the ``O'' atom type is normally assigned to the integer ``1'',
and ``H'' would be assigned to ``2''.
This is because ``O'' appears before ``H'' in that file.
If you wanted to swap the order, you could swap the order
in which they first appear.

Alternately you can specify the atom assignments directly 
using one or more ``-a'' flags followed by a quoted assignment string:
\begin{verbatim}
moltemplate.sh -a '@atom:SPCE/O 2' system.lt
\end{verbatim}
This assigns the oxygen atom type to ``2''.
Note that quotes are necessary around the '@atom:SPCE/O 2' string, 
which is a single argument.
(Also note that it is necessary to include SPCE/ before 
  %the ``H'' and 
 the O, 
 because in that example, 
  %these atoms 
 this atom
 appeared (and 
  %were 
 was
 thus defined) inside the SPCE molecule's environment.
 Alternately, if 
  %they 
 it
 had been defined outside, globally, 
 then you could refer to 
  %them 
 it
 using 
  %``@atom:H'', or 
 ``@atom:O'')

Variables need not be assigned to numbers.
If for some reason, you want to substitute ``a string'' everywhere 
this atom type appears, you would do it this way:
\begin{verbatim}
moltemplate.sh -a '@atom:SPCE/O "a string"' system.lt
\end{verbatim}

Multiple assignments can be made by using multiple ``-a'' flags:
\begin{verbatim}
moltemplate.sh -a '@atom:SPCE/O 2'  -a '@atom:SPCE/H 1' system.lt
\end{verbatim}
However if you have a large number of assignments to make, 
it may be more convenient to store them in a file.  
You can create a two-column text file (for example ``new\_assignments.txt'')
and run moltemplate this way:
\begin{verbatim}
moltemplate.sh -a new_assignments.txt system.lt
\end{verbatim}
The contents of the ``new\_assignments.txt'' file in this example would be:
\begin{verbatim}
@atom:SPCE/O  2
@atom:SPCE/H  1
\end{verbatim}
The order of lines in this file does not matter.


  %\subsubsection*{Using ``-pdb'' and ``-a'' together}
  %If you are using the ``-pdb'', ``-xyz'', or ``-raw'' flags, 
  %these must appear first. 
  %The the ``-a'' (and ``-b'') flags must appear 
  %\textit{at the end} of the argument list
  %(but before the ``.lt'' file).
  %For example:
  %\begin{verbatim}
  %moltemplate.sh -pdb file.pdb -a '@atom:SPCE/O 2' system.lt
  %\end{verbatim}

\subsubsection*{Assigning \$angle, \$dihedral, \$improper variables}
In general any kind of variable can be assigned this way (not only atom types),
including \$mol, \$bond, @bond, @angle, \$angle, ...
as well as user-defined variable type.
\textit{Caveat: The only occasional exceptions are the
\$angle, \$dihedral, \$improper variables.}
(When ``Angles By Type'' interactions are selected by the user,
and mixed with regular ``Angles'',
all of the \$angle variables are automatically generated.  
  %The user does not have the freedom to assign any \$angle variables.
The same is true for ``Dihedrals By Type'' and ``Impropers By Type''.
See section \ref{sec:nbody_by_type_utility} for an explanation of 
``By Type'' interactions.)


Angles, dihedrals, and impropers interactions are automatically generated, and 
in this case the user does not have the freedom to assign these variables.
  %``write('Data Angles By Types')'', 
  %``write('Data Dihedrals By Types')'', or 
  %``write('Data Angles By Types')''

\subsubsection*{The ``-b'' flag}
Note that when using the ``-a'' flag above, care will be taken to 
insure that the assignment(s) are exclusive. 
None of the atom types (other than @atom:SPCE/O) will be assigned ``2''. 
(For this reason, using the ``-a'' flag to change the atom type 
 assignments can, in principle, alter the numbers assigned 
 other atom types, or variables.)
  %in the same category.) 
This usually the desired behavior. 
However suppose, for some reason, that you wanted to 
force a variable assignment, so that other 
variables in the same category are not effected. 
In that case, you can use the ``-b'' flag:
\begin{verbatim}
moltemplate.sh -b '@atom:SPCE/O 2' system.lt
\end{verbatim}
Keep in mind, that in this example, this could cause other atom-types 
(for example ``@atom:SPCE/H'') to be assigned to overlapping numbers. 
   %For this reason, the ``-b'' flag is usually used only for 
   %custom user-defined variable categories
   %(such as the ``\$resid'' counter example described 
   %in section \ref{sec:custom_categories}).


\subsubsection*{The ``ttree\_assignments.txt'' file}
\label{sec:ttree_assignments}
Generally, after running moltemplate.sh, a ``ttree\_assignments.txt'' 
file will be created (or updated if it is already present) 
to reflect any changes you made.  
(This file is usually located in the ``output\_ttree/'' directory.
 It can also be located the current directory ``./''.)
You can always check this to make sure that the atom types
(or any other ttree variables) were assigned correctly.

The ``ttree\_assignments.txt'' file has the same format 
as the ``new\_assignments.txt'' file example above.

\textit{Note:} In both files, an optional slash, ``/'', 
      may follow the ``@'' or ``\$'' characters, 
      as in ``@/atom:SPCE/O''. 
(This slash is optional and indicates
the environment in which the counter is defined.
The ``@atom'' counter is defined globally.
The ``\$resid'' counter example described 
in section \ref{sec:custom_categories} is not.)

\textit{Bug-warning: Using the ``delete'' command 
may cause some of the instance variables
(specifically the \$atom, \$mol, \$bond, \$angle, \$dihedral, 
and \$improper variables)
to be numbered incorrectly.  
However static variables (beginning with @) should always be accurate.
-Andrew 2013-4-07.}


\subsubsection*{lttree.py and ttree.py also accept ``-a'' and ``-b'' flags}
If for some reason, you are using ``lttree.py'' or ``ttree.py'' 
instead of ``moltemplate.sh'', then the ``-a'' and ``-b'' flags explained 
here also work with these scripts.  They are not specific to moltemplate.sh.




\subsection{Customizing the counting method using \textit{category}}
\label{sec:custom_categories}
Variables in ``.lt'' files are assigned to integers by default,
starting with 1, and incrementing by 1.
This can be overridden using the ``category'' command.
For example, to create a new variable category named ``distance''
which starts at $0$ and increments by $0.5$, 
you would include this command in your LT file:
\begin{verbatim}
category $distance(0.0, 0.5)
\end{verbatim}
(This command should \textit{not} be used with traditional counter categories
 like 
\textit{\$atom, \$bond, \$angle, \$dihedral, \$improper, \$mol, 
@atom, @bond, @angle, @dihedral,} and \textit{@improper}.)

  %\subsection{Combining files together}
  %\label{sec:combining_data_files}
  %This is useful if you are combining data files from two systems together. 
  %For example if a previous system contains 
  %317982 atoms, 292106 bonds, 275790 angles, 
  %259474 dihedrals, and 7520 impropers,
  %then the next time you run moltemplate, you would insert the following text 
  %at the beginning of your LT file (system.lt)
  %\begin{verbatim}
  %category $atom(317983, 1)
  %category $bond(292107, 1)
  %category $angle(275791, 1)
  %category $dihedral(259475, 1)
  %category $improper(7521, 1)
  %\end{verbatim}
  %This will avoid overwriting the settings for these 
  %atoms, bonds, angles, dihedrals, and impropers in the previous system.
  %The corresponding ``Atoms'', ``Bonds'', ``Angles'', ``Dihedrals'', 
  %and ``Impropers'' from the new DATA file can be directly appended to 
  %same sections from the old DATA file.  
  %(Note that the temporary files in the ``output\_ttree/'' 
  %with names like ``Data Atoms'', ``Data Bonds'', ``Data Angles'', ..., 
  %contain only the text from these sections and should make this task easier.
  %See section \ref{sec:output_ttree}.
  %If you need help to combine a large number of systems together, 
  %contact \includegraphics[height=0.3cm]{author_email.png} 
  %and we can work on an automated solution.
  %I would like to eventually see moltemplate be used for large systems.)

\subsection{Creating local independent counters}
\label{sec:cpath_simple}
By default variables in a given category are always assigned
to unique integers.
This can be overridden using the ``category'' command.
For example, you might have a variable that keeps track of
the position index of each residue in each protein chain.
The first residue in a protein (N-terminus) is assigned ``1'',
the second residue, ``2'', etc, 
\textit{regardless} of the number of protein chains in your system.

To do this, we can create a new variable category named ``resid'' which 
is defined within the scope of each instance of the ``Protein'' molecule:
\begin{verbatim}
Residue {
  write("Data Atoms") {
    $atom:ca @atom:CA $resid:.  0.0  0.0 0.0 0.0
    $atom:cb @atom:CB $resid:.  0.0  1.53 0.0 0.0
  }
}

Protein {
  category $resid(1,1)
  residues = Residue[100]
}

proteins = Protein[10]
\end{verbatim}
In this example, there are 10 proteins containing 100 residues each.
The ``\$resid'' counters will be replaced with integers in the range
$1\ldots 100$,
(not $1\ldots 1000$, as you might expect).
Because the ``\$resid'' counter is local to the 
protein it is defined within,
``\$resid'' variables in other proteins do not share the same counter,
and can overlap.

\subsection{Counting order}
\label{sec:order}
Most variables are assigned automatically. 
By default static variables (@) are assigned in the order 
they appear in the file (or files, if multiple LT files are included).
Subsequently, instance variables (\$)
are assigned in the order they are created during instantiation.
However you can customize the order in which they are assigned.

\subsubsection*{Ordering}

LT files are parsed by moltemplate.sh/lttree.py
in multiple stages.
The ``write\_once()'' and ``write()'' commands are carried out 
in the static and instance phases respectively, as explained below.

\subsubsection*{The \textit{static} phase}

In the ``static'' phase,
``write\_once()'' statements are carried out in the order they are read 
from the user's input file(s)
(regardless of whether or not they appear in nested classes).
Any ``include'' commands will effect this order. 
After processing the class definitions, and carrying out 
the ``write\_once()'' commands,
lttree.py begins the instantiation phase.

\subsubsection*{The \textit{instantiation} phase}

During this phase, lttree.py makes copies of (instantiates) classes 
which were requested by the user using the ``new'' command.
During this stage, lttree.py also appends data 
to files using the ``write'' command.
(In this manual, the ``write()'' and ``new'' are called instance commands.)
The sequence of alternating ``write()'' and ``new'' commands in the 
order that they appear in the user's input file(s).
``new'' commands recursively invoke any instance commands for each 
copy of the class they create.
  %Instantiation proceeds recursively, creating new copies of classes
  %which appear in ``new'' statements defined within a class.

  %\subsubsection{Instance variables ordering (\$)}
  %\label{sec:order_customization}
  %By default, variables with a \$ prefix 
  %are assigned in exactly the same order 
  %that the ``write()'' commands are carried out
  %(as described above).
  %
  %\subsubsection*{The ``-order-dfs'' command}
  %\textit{(This is an experimental feature as of 2012-2-13.)}
  %However, if the ``-order-dfs'' command line option is selected, 
  %then instance variables (\$) are counted in the order they appear 
  %in the tree of instantiated classes (IE. the ``instance tree''), with only 
  %secondary regard to the order of the ``write'' commands that created them.  
  %Specifically, this means that the lowest numbers are assigned 
  %to ordinary variables defined outside any class definitions
  %(a.k.a. ``global instance frame'').
  %Attention is then turned to the variables belonging to 
  %the first class which is instantiated, 
  %  %(IE. using the ``new'' command).
  %and numbers are then assigned to these variables.
  %Whenever a class contains any sub-instances, 
  %the variables in that sub-instance are assigned to numbers, recursively.
  %(In other words, when deciding variable order, 
  % the tree of instantiated classes is traversed 
  % with a depth-first-search order.)
  %Static variables (@) are effected in a similar way (see below).
  %  %This method of ordering pays no attention to the the order that 
  %  %``write()'' commands would be executed, and the counting order is different.
  %(For reference, this is also the order that variables are 
  % listed in the ``ttree\_assignments.txt'' file.)

  %\subsubsection*{The ``-order-file'' command}
  %\textit{(This is an experimental feature as of 2012-2-13.)}
  %If ``-order-file'' command line option is selected, 
  %then instance variables (\$) are primarily sorted 
  %according to the position that the variable first 
  %appears in the user input files.
  %Position in the instance tree (as described above)
  %is used as a secondary sorting criteria.
  %After sorting, variables are then assigned 
  %to numbers in the order they have been sorted.
  %This will not match the order that the 
  %``write()'' commands are carried out by lttree.py.


%\subsubsection*{Static variable ordering (@)}
%
%By default, static @ variables are assigned in the order that 
%they appear in the user's input file 
%(after any ``include'' commands have been carried out). 
%This is true regardless of whether they appear in 
%``write()'' or ``write\_once()'' commands,
%and whether they appear in nested classes.
%If ``-order-dfs'' is selected, then static @ variables are defined 
%in the order they appear in the tree,
%with variables defined in the outermost nested class, 
%(the global class named ``/'') define first.
%If this option is selected then static variables defined in 
%``write\_once()'' commands are assigned to numbers first
%before any variables in ``write()'' command are processed.
%(Position in the input file is used as a secondary sort criteria.)
%On the other hand, the ``-order-file'' command line option 
%(described above) does not modify the numeric ordering of static variables 
%(because they are ordered according to file position by default).

Again, the counting of instance variables (prefixed by ``\$'') 
does not interfere with static variable assignment.
For example ``@atom:x'' and ``\$atom:x'' 
correspond to different variables and 
belong to different variable categories
(``@atom'' and ``\$atom'')
and they are assigned to numerical values independently.



\section{Using \textit{lttree.py} or \textit{ttree.py} directly}
\subsection*{(bypassing moltemplate.sh)}
\label{sec:ttree}

``moltemplate.sh'' is only a simple script which invokes ``lttree.py'', 
and then combines the various output files generated by lttree.py into a 
single LAMMPS input script and a data file, along with coordinate data.
``lttree.py'' then invokes ``ttree.py''.
``ttree.py'' lacks the ability to read or generate coordinates, but 
is otherwise nearly identical to ``lttree.py'' and ``moltemplate.sh''.

If in the future moltemplate.sh no longer works with some new, recently added 
LAMMPS feature, you can bypass moltemplate.sh and run lttree.py
or ttree.py directly.
Everything moltemplate.sh does can essentially be done by hand with
a unix shell and a text editor.  This procedure is outlined below.


\subsection{First run ttree.py}

The syntax for running ``ttree.py'' is identical to the syntax for running
moltemplate.sh.  The moltemplate.sh syntax is explained above.

Unfortunately, ttree.py does not understand the -pdb, -xyz, or -raw arguments
for processing coordinate data.  If you run ``ttree.py'' directly, then you
must extract the coordinate data from these files yourself and insert it into 
your lammps input files manually.  This is explained below.

Example:
Go to the examples/waterSPCE/ directory and run:

ttree.py system.lt

This will prepare LAMMPS input files for a system of 32 water molecules.
(In this example, we are using the ``SPCE'' water model.)

Running the command above will probably create the following files:
``Data Atoms''  (The ``Atoms'' section of a LAMMPS data file, w/o coordinates)
``Data Bonds''  (The ``Bonds'' section of a LAMMPS data file)
``Data Angles'' (The ``Angles'' section of a LAMMPS data file)
``Data Masses'' (The ``Masses'' section of a LAMMPS data file)
``In Init''   (The ``Initialization'' section of a LAMMPS input script.)
``In Settings'' (The ``Settings'' section of a LAMMPS input script, which typically
            contains force-field parameters, group defs, and constraints)
``Data Boundary''    (The ``Periodic Boundary Conditions'' section of a LAMMPS data file.)
``ttree\_assignments.txt'' (Variable assignments. See ``customization'' section.)


This data can be easily combined into a single LAMMPS data file and a 
single lammps input script later on, using a text editor, or the unix
``cat'' and ``paste'' commands.

It may also create these files:
``Data Angles By Type'',
``Data Dihedrals By Type'',
``Data Impropers By Type''.
These files tell moltemplate how to automatically generate bonded-interactions
by atom and bond type.  They must be converted to lists of 
angles, dihedrals, and impropers, using the ``nbody\_by\_type.py'' utility
  %(and stored in files named 
  % ``Data Angles'' ``Data Dihedrals'' and ``Data Impropers''),
(as explained in appendix \ref{sec:nbody_by_type}).


\subsection{Then create a LAMMPS data file}

Create a new file (``system.data'' in this example), 
and paste the following text into it:

\subsubsection*{Create the ``header'' section}
Example:
\begin{verbatim}
LAMMPS Description

     96  atoms
     64  bonds
     32  angles
     0  dihedrals

     2  atom types
     1  bond types
     1  angle types
     0  dihedral types

  0.000000   9.043    xlo xhi
  0.000000   15.663   ylo yhi
  0.000000   7.361    zlo zhi
\end{verbatim}
If you use ttree.py, will have to count the number of 
atoms, bonds, and atom types, bond types etc. yourself.

Note: the numbers in the ``xlo xhi''  ``ylo yhi'' ``zlo zhi'' lines determine the 
simulation box size, and will vary from system to system.
If ttree created a file named ``Data Boundary'', you can copy this information from there.
(Triclinic cells have a fourth line containing the ``xy xz yz'' parameters.)
(If you have a .PDB file, these boundary box numbers are in the ``CRYST1'' 
line near the beginning of the file.)


Once you've created the ``header'' section of the data file, 
paste the other sections to the end of your  LAMMPS data file
(with the appropriate section headings and blank lines).
\begin{verbatim}
echo "" >> system.data
echo "Atoms" >> system.data
echo "" >> system.data
cat "Data Atoms" >> system.data
echo "" >> system.data
echo "Bonds" >> system.data
echo "" >> system.data
cat "Data Bonds" >> system.data
echo "" >> system.data
echo "Angles" >> system.data
echo "" >> system.data
cat "Data Angles" >> system.data
echo "" >> system.data
echo "Masses" >> system.data
echo "" >> system.data
cat "Data Masses" >> system.data
echo "" >> system.data
\end{verbatim}

Depending on your system, you may also have these files as well:
``Data Dihedrals''
``Data Impropers''
``Data Bond Coeffs''
``Data Angle Coeffs''
``Data Dihedral Coeffs''
``Data Improper Coeffs''. 
If so, then then append them to the end of your data file as well.
(There are numerous other optional sections for ``class2'' force-fields.
 Exotic atom styles also require their own sections 
 such as ``lines'' ``ellipsoids'' and ``triangles''.
 Consult the LAMMPS documentation for details on these as well.)


\subsection{Now create the LAMMPS input script}

\begin{verbatim}
echo "include \"In Init\"" > system.in
echo "read_data system.data" >> system.in
echo "include \"In Settings\"" >> system.in
\end{verbatim}
Lastly, you have to worry about supplying the atomic coordinates.
(Unlike moltemplate, ttree.py does not handle atom coordinates.)

The following commands are useful for extracting coordinates from PDB or XYZ
files and converting them to LAMMPS input script commands:

\subsection{Extract coordinates}
To extract coordinates from a .PDB file (``file.pdb''), use:

\begin{verbatim}
awk '/^ATOM  |^HETATM/{print substr($0,31,8) \
                          " "substr($0,39,8) \
                          " "substr($0,47,8)}' \
    < file.pdb \
    > tmp_atom_coords.dat
\end{verbatim}
\textit{(Note: There should be two spaces following the word ``ATOM'' above.)}
%between ``ATOM'' and ``$|$\textasciicircum{}HETATOM'' above.)}


To extract coordinates from an XYZ file (``file.xyz''), use:
\begin{verbatim}
awk 'function isnum(x){return(x==x+0)} \
     BEGIN{targetframe=1;framecount=0} \
     {if (isnum($0)) {framecount++} else \
      {if (framecount==targetframe) { \
       if (NF>0) { \
        if ((NF==3) && isnum($1)) { \
         print $1" "$2" "$3} \
        else if ((NF==4) && isnum($2)) { \
         print $2" "$3" "$4} }}}}' \
    < file.xyz \
    > tmp_atom_coords.dat
\end{verbatim}

\subsection{Convert the coordinate file to LAMMPS input script format}

\begin{verbatim}
awk '{if (NF>=3) { \
      natom++; print "set atom "natom" x "$1" y "$2" z "$3" "}}' \
    < tmp_atom_coords.dat \
   >> system.in.coords
\end{verbatim}
Finally import ``system.in.coords'' in your lammps input script using:
\begin{verbatim}
echo "include \"system.in.coords\"" >> system.in
\end{verbatim}


\section{Using the \textit{nbody\_by\_type.py} utility}
\subsection*{(bypassing moltemplate.sh)}
\label{sec:nbody_by_type_utility}

moltemplate.sh uses the ``nbody\_by\_type.py'' utility 
to generate many-body interactions between bonded atoms
by atom type.
In the event that moltemplate.sh crashes or is not up-to-date with LAMMPS,
you can assign interactions by type by manually invoking nbody\_by\_type.py
yourself.


As an example, the following command will generate a file ``Angles''
containing lines of text which should eventually be pasted into the ``Angles''
section of a LAMMPS data file:
\begin{verbatim}
nbody_by_type Angles \
    -atoms "Data Atoms" \
    -bonds "Data Bonds" \
    -subgraph "nbody_Angles.py" \
    -nbodybytype "Data Angles By Type" \
    > "Data Angles"
\end{verbatim}

For dihedral or improper interactions, repeat the command above, and 
replace ``Angles'' with ``Dihedrals'', or ``Impropers'' everywhere.

\textit{Note:
The above instructions work assuming that you do not use any 
wildcard characters (``*'' or ``?'') 
or regular expressions 
in your ``Angles By Type'' section.
If you use wildcards or regular expressions, 
then you must run the program this way:
}
\begin{verbatim}
nbody_by_type Angles \
    -atoms "Data Atoms.template" \
    -bonds "Data Bonds.template" \
    -subgraph "nbody_Angles.py" \
    -nbodybytype "Data Angles By Type.template" \
    > "Data Angles.template"
\end{verbatim}
\textit{
Afterwards, you must then replace each variable in the 
``Angles.template'' file with the appropriate integer 
before you copy the contents into the LAMMPS data file.
(The ttree\_render.py program may be useful for this.
 Open the moltemplate.sh file with a text editor to 
 see how this was done.)
}

Note that ``Data Atoms'', and ``Data Bonds'' refer to files which are normally
created by ``ttree.py'' or ``lttree.py'' which
contain atom and bond data in LAMMPS data file format, respectively.
Similarly ``Data Angles By Type'' refers to a file 
containing instructions for how to automatically generate angles by atom type.
(Again, this would typically be generated by running ``ttree.py'' or 
 ``lttree.py'' on an LT file containing a block of text wrapped 
 inside a ``write\_once('Data Angles By Type')'' command.)

Note: if you already have existing ``Data Angles'', you can add them to 
the list of angle interactions created by nbody\_by\_type.py.

\begin{verbatim}
nbody_by_type Angles \
    -atoms "Data Atoms" \
    -bonds "Data Bonds" \
    -subgraph "nbody_Angles.py" \
    -nbodyfile "Data Angles" \
    -nbodybytype "Data Angles By Type" \
    > extra_Angles.tmp
cat extra_Angles.tmp "Data Angles" > new_Angles
mv -f new_Angles "Data Angles"
rm -f extra_Angles.tmp
\end{verbatim}


\subsection{Usage}
For reference, the complete man page for the ``nbody\_by\_type.py''
command is included below.
\begin{verbatim}
    nbody_by_type.py reads a LAMMPS data file (or an excerpt of a LAMMPS)
    data file containing bonded many-body interactions by atom type
    (and bond type), and generates a list of additional interactions
    in LAMMPS format consistent with those type (to the standard out).

    Typical Usage:

    nbody_by_type.py X < old.data > new.data

    --or--

    nbody_by_type.py X \
                     -atoms atoms.data \
                     -bonds bonds.data \
                     -subgraph "nbody_X.py" \
                     -nbody X.data \
                     -nbodybytype X_by_type.data
                     > new_X.data

    In both cases "X" denotes the interaction type, which 
    is either "Angles", "Dihedrals", or "Impropers".
    Support for other interaction types can be added by the user. See below.
    
    Note: The optional "-subgraph" argument allows you to customize the
          rules used to match and generate interactions of that type.
          It is optional, and is only useful for forcefields which
          use non-standard dihedral or improper atom-order convetions.)

    -------- Example 1 -------

    nbody_by_type.py X < old.data > new.data

    In this example, nbody_by_type.py reads a LAMMPS data file 
    "orig.data", and extracts the relevant section ("Angles", 
    "Dihedrals", or "Impropers").  It also looks a section named "X By Type",
       (eg. "Angles By type", "Impropers By type", "Impropers By type")
    which contains a list of criteria for automatically defining additional 
    interactions of that type.  For example, this file might contain:

    Angle By Type

    7 1 2 1 * *
    8 2 2 * * *
    9 3 4 3 * *

    The first column is an interaction type ID.
    The next 3 columns are atom type identifiers.
    The final 2 columns are bond type identifiers.
    The * is a wildcard symbol indicating there is no preference for bond types
    in this example.  (Optionally, regular expressions can also be used to
    define a type match, by enclosing the atom or bond type in / slashes.)

        The first line tells us to that there should be a 3-body "Angle" 
    interaction of type "7" whenever an atom of type 1 is bonded to an atom
    of type "2", which is bonded to another atom of type "1" again.
    The second line tells us that an angle is defined whenever three atoms 
    are bonded together and the first two are of type "2".
    (Redundant angle interactions are filtered.)

        New interactions are created for every group of bonded 
    atoms which match these criteria if they are bonded together 
    in the relevant way for that interaction type (as determined by
    nbody_X.py), and printed to the standard output.  For example, 
    suppose you are automatically generating 3-body "Angle" interactions using:

    nbody_by_type Angles < old.data > new.data

    The file "new.data" will be identical to "old.data", however the
    "Angles By Type" section will be deleted, and the following lines of
    text will be added to the "Angles" section:

    394 7 5983 5894 5895
    395 7 5984 5895 5896
    396 7 5985 5896 5897
     :  :   :    :    :
    847 9 14827 14848 14849

    The numbers in the first column are counters which assign a ID to 
    every interaction of that type, and start where the original "Angles"
    data left off (New angle ID numbers do not overlap with old ID numbers).
    The text in the second column ("7", "9", ...) matches the text from the 
    first column of the "Angle By Type" section of the input file.

    -------- Example 2 -------

    nbody_by_type.py X \
                     -atoms atoms.data \
                     -bonds bonds.data \
                     -subgraph "nbody_X.py" \
                     -nbody X.data \
                     -nbodybytype X_by_type.data \
                     > new_X.data

    In particular, for Angle interactions:

    nbody_by_type.py Angles \
                     -atoms atoms.data \
                     -bonds bonds.data \
                     -subgraph "nbody_Angles.py" \
                     -nbody angles.data \
                     -nbodybytype angles_by_type.data \
                     > new_Angles.data

    When run this way, nbody_by_type.py behaves exactly the same way
    as in Example 1, however only the lines of text corresponding to
    the new generated interactions are printed, (not the entire data file).
    Also note, that when run this way, nbody_by_type.py does not read the
    LAMMPS data from the standard input.  Instead, it reads each section of
    the data file from a different file indicated by the arguments following
    the "-atoms", "-bonds", "-nbody", and "-nbodybytype" flags.

    "Angles" is a 3-body interaction style.  So when run this way, 
    nbody_by_type.py will create a 5 (=3+2) column file (new_Angles.data).

Note: the atom, bond and other IDs/types in need not be integers.

Note: This program must be distributed with several python modules, including:
        nbody_Angles.py, nbody_Dihedrals.py, and nbody_Impropers.py.  These
      contain bond definitions for angular, dihedral, and improper interactions.
\end{verbatim}

\subsection{Custom bond topologies}
\label{sec:nbody_by_type_custom}
  Currently nbody\_by\_type.py can detect and generate ``Angle'' 
and ``Dihedral'' interactions between 3 and 4 consecutively bonded atoms. 
It can also generate ``Improper'' interactions between 4 atoms bonded 
with a T-shaped topology (one central atom with 3 branches). 
The nbody\_by\_type.py script imports external modules named 
``nbody\_Angles.py'', ``nbody\_Dihedrals.py'', and ``nbody\_Impropers.py'' 
to help it detect angles, dihedrals, and improper interactions automatically.
In case any new interaction types are ever added to LAMMPS, 
it is easy to define new bonded interaction types by supplying 
a new ``nbody\_X.py'' python modules. 
These python files are usually only a few lines long. 
Copy one of the existing modules 
``nbody\_Angles.py'', ``nbody\_Dihedrals.py'', or ``nbody\_Impropers.py'') 
and modify it to the subgraph inside to match the bonded network 
that you want to search for.





\section{Variable syntax details}
\label{sec:adv_variable_syntax}

Counter variables have names like:

\$\textit{\textbf{cpath}}/\textit{\textbf{catname}}:\textit{\textbf{lpath}}

or

@\textit{\textbf{cpath}}/\textit{\textbf{catname}}:\textit{\textbf{lpath}}

(Note: All of the variable examples in this appendix can refer to either 
static @ variables or instance \$ variables.  Both variable types obey the
same syntax rules.  For brevity, only the instance \$ variables are shown.)

All counter variables have 3 parts: 

\begin{list}{}
\item
\textit{\textbf{cpath}}, the category scope object (which is usually omitted)
\item
\textit{\textbf{catname}}, the category name
\item
\textit{\textbf{lpath}}, the ``leaf path''. 
               This includes the variable's name and (optionally) 
               the location of that variable in the object tree relative 
               to the object in which the variable is referenced
               (the current-context object)
\item
\end{list}

Typically the \textit{\textbf{cpath}} is omitted, 
in which case it means that the category has global scope. 
\textit{(This is true for all of the standard counter variable types:
``@atom'', ``\$atom'', ``\$mol'',
``@bond'', ``\$bond'',
``@angle'', ``\$angle'',
``@dihedral'', ``\$dihedral'',
``@improper'', and ``\$improper''.)}
However the \textit{\textbf{cpath}} can be specified 
explicitly, as in this example: ``\$/atom:''
(``/'' denotes explicitly that the counter has global scope).
Another example with an explicit \textit{\textbf{cpath}} is
the custom local counter variable named ``\$/proteins[5]/resid:.'' 
(See section \ref{sec:cpath_simple}.)
In this example, the \textit{\textbf{cpath}} is ``\$/proteins[5]'', the 
\textit{\textbf{catname}} is ``resid'', 
and the \textit{\textbf{lpath}} is ``.''.
(In section 
\ref{sec:cpath_simple}, 
we never explicitly specified the \textit{\textbf{cpath}}. 
This is a source of confusion.
When \textit{\textbf{cpath}} is omitted,
then the program searches up the tree for an ancestor node
containing a category with a matching \textit{\textbf{catname}}.  Consequently
the \textit{\textbf{cpath}} rarely ever needs to be stated explicitly.
See section \ref{sec:variables_shorthand} for more details.)


\subsection{General variable syntax}
The ellipsis (``...'') commonly appears in counter variables 
(or it is implied).  The most complex and general variable syntax is:

\$\textit{\textbf{cpath}}/.../\textit{\textbf{catname}}:\textit{\textbf{lpath}}

This means: find the closest ancestor of the \textit{\textbf{cpath}} object containing a category named ``\textit{\textbf{catname}}''.  This ancestor determines the category's scope.  Counter variables in this category are local to ancestors of that object.  In this usage example, \textit{\textbf{lpath}} identifies the location of the variable's corresponding ``leaf'' object
relative to the category scope object (\textit{\textbf{cpath}}).  
On the other hand, if the the category's scope (\textit{\textbf{cpath}})
was not explicitly stated by the user (which is typical), 
then the \textit{\textbf{lpath}} identifies the location of the leaf object relative to 
the object in which the variable was referenced 
(the current-context ``.'').

\subsection{Variable shorthand equivalents}
\label{sec:variables_shorthand}

\subsubsection*{\$\textit{\textbf{catname}}:\textit{\textbf{lpath}} is equivalent to ``\$.../\textit{\textbf{catname}}:\textit{\textbf{lpath}}''}
  %\label{sec:variables_shorthand_catname:lpath}
This means: find the closest direct ancestor of the current object containing a category whose name matches \textit{\textbf{catname}}.  If not found, create a new category (at the global level).  \textit{This is the syntax used most frequently in LT files.}

If the colon is omitted, as in \$\textit{\textbf{lpath}}/\textit{\textbf{catname}}, 
then it is equivalent to: \$\textit{\textbf{catname}}:\textit{\textbf{lpath}}.
Again, in these cases, \textit{\textbf{lpath}} is a path which is relative to the object
in which the variable was referenced.

If \$\textit{\textbf{lpath}} is omitted, then this is equivalent to \$\textit{\textbf{catname}}:.  In other words, the the leaf node is the current node, ``.''.  (This syntax is often used to count keep track of molecule ID numbers.  You can use the counter variable ``\$mol'' to keep track of the current molecule id number, because it counts the molecular objects in which this variable was defined.  In this case the name of the category is ``mol''.  As in most examples, the category object, \textit{\textbf{cpath}}, is not specified.  This means the category object is automatically global.  A global category object means that every molecule object is given a unique ID number which is unique for the entire system, not just unique within some local molecule.  As a counter-example, consider amino acid residue counters.  Each amino acid in a protein can be assigned a residue ID number which identifies it within a single protein chain.   However because their category was defined locally at the protein level, these residue ID numbers are not global, and are not uniquely defined if there are multiple protein chains present.)



\subsubsection*{\$\textit{\textbf{cpath}}/\textit{\textbf{catname}}:\textit{\textbf{lpath}}/...}
\textit{(SHORTHAND equivalent)}
  %\label{sec:variables_shorthand_catname:lpath_ellipsis}

Find the category name and object corresponding to ``\$\textit{\textbf{cpath}}/\textit{\textbf{catname}}:''
(see above)
If \$\textit{\textbf{cpath}}/ is blank, then search for an ancestor with a category whose name matches \textit{\textbf{catname}}, as described above.
To find the variable's corresponding ``leaf object'', start from the CURRENT object (not the category object).  If \textit{\textbf{lpath}} is not empty, follow \textit{\textbf{lpath}} to a new position in the tree.  Otherwise, start at the current object.  (An empty \textit{\textbf{lpath}} corresponds to the current object.)  From this position in the object tree search for a direct ancestor which happens to also be ``leaf object'' for some other variable which belongs to the desired category.  If no such variable is found, then ttree creates a new variable whose leaf object is the object at the \textit{\textbf{lpath}} position, and put it in the desired category.

\subsubsection*{\$\textit{\textbf{lpath}}/.../\textit{\textbf{catname}} is equivalent to \$\textit{\textbf{catname}}:\textit{\textbf{lpath}}/...}
\textit{(SHORTHAND equivalent)}
  %\label{sec:variables_shorthand_lpathSellipsisScatname}

If \textit{\textbf{lpath}} is omitted, then start from the current node.
(In the molecular examples, ``\$.../mol'' is a variable whose category name is ``mol''.  The ``leaf object'' for the variable is either the current object in which this variable was defined, OR a direct ancestor of this object which has been assigned to a variable belonging to the category named ``mol''.  In this way large objects (large molecules) can be comprised of smaller objects, without corrupting the ``mol'' counter which keeps track of which molecule we belong to.  In other words, ``\$.../mol'' unambiguously refers to the ID\# of the large molecule to which this sub-molecule belongs (regardless of however many layers up that may be).)

\subsubsection*{\$\textit{\textbf{cpath}}/\textit{\textbf{catname}}:\textit{\textbf{lpath}}}
  %\label{sec:variables_shorthand_cpathScatname:lpath}
\textit{Variables in the output\_ttree/ttree\_assignments.txt file 
        use the this syntax.}

If the user explicitly specifies the path leading up to the cat node, and avoids using ``...'', then \textit{\textbf{lpath}} is interpreted relative to the category object, not the current object (however \textit{\textbf{cpath}} is interpreted relative to the current object). This happens to be the format used in the ``ttree\_assignments.txt'' file (although you can use it anywhere else in an ``.LT'' file).  In ``ttree\_assignments.txt'' file, \textit{\textbf{cpath}} is defined relative to the global object. The variables in that file always begin with ``\$/'' or ``@/''.  The slash at the beginning takes us to the global environment object (to which all the other objects belong).  (Since the variables in the ``ttree\_assignments.txt'' always begin with ``\$/'' or ``@/'', this distinction is usually not important because the category object for most variables usually is the ``global'' root object.)



\bibliography{refs.bib}

\end{document}
<|MERGE_RESOLUTION|>--- conflicted
+++ resolved
@@ -1087,11 +1087,7 @@
 This forces moltemplate.sh to check that there
 are valid angle and dihedral interactions defined for every
 3 or 4 consecutively bonded atoms in the system
-<<<<<<< HEAD
-(defined in "Angles By Type'' and ``Dihedrals By Type" sections).
-=======
 (defined in "Data Angles By Type'' and ``Data Dihedrals By Type" sections).
->>>>>>> 00f1730c
 \\
 \hline
 -vmd &
@@ -1099,13 +1095,8 @@
 (VMD must be installed.  
  %This feature uses Axel Kohlmeyer's topotools plugin.
  See sections \ref{sec:vmd_topotools}, \ref{sec:vmd_advanced} for details.)
-<<<<<<< HEAD
-%\\
-%\hline
-=======
-\\
-\hline
->>>>>>> 00f1730c
+\\
+\hline
 %-import-path LOCATION
 %&
 %When a user imports an .LT file, moltemplate first looks in the directory
@@ -1117,8 +1108,6 @@
 %(Multiple directories must be separated by ':' characters.) 
 %\\
 %\hline
-<<<<<<< HEAD
-=======
 \end{tabular}
 
 \begin{tabular}[h]{l|p{10cm}}
@@ -1143,7 +1132,6 @@
 and ``improper\_coeff'' commands.
 \\
 \hline
->>>>>>> 00f1730c
 \end{tabular}
 
 
